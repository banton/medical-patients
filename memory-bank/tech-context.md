# Tech Context

## Technologies Used

The Military Medical Exercise Patient Generator is built using modern web technologies and Python libraries, focusing on maintainability, standards compliance, and security.

### Programming Languages

1. **Python 3.8+**: Primary backend language
   - Type hints and modern Python features
   - Object-oriented design for the generator components
   - Used for all data generation, processing, and API logic

2. **JavaScript/TypeScript (TSX)**: Frontend interactivity and component development.
   - React components like `enhanced-visualization-dashboard.tsx`, `ConfigurationPanel.tsx`, and `MilitaryMedicalDashboard.tsx` are written in TSX (TypeScript + JSX).
   - Asynchronous communication with the backend API (e.g., using `fetch`).
   - DOM manipulation for dynamic UI updates, largely managed by React.
   - Advanced charting, complex form interactions, and state management within React components.

3. **HTML/CSS**: Frontend structure and styling
   - Bootstrap 5 framework for responsive design
   - FontAwesome for iconography
   - Clean, modern interface

### Frameworks & Libraries

#### Backend

1. **FastAPI (0.100.0+)**:
   - Modern, high-performance web framework
   - Automatic API documentation
   - Background task support
   - Type validation with Pydantic

2. **Uvicorn (0.22.0+)**:
   - ASGI server for running the FastAPI application
   - High performance for async operations

3. **Cryptography (41.0.1+)**:
   - Secure encryption (AES-256-GCM)
   - Key derivation (PBKDF2)

4. **Dicttoxml (1.7.16+)**:
   - Dictionary to XML conversion for output formatting

5. **Faker (18.10.1+)**:
   - Realistic data generation
   - Localization support

6. **Pydantic (2.0.0+)**:
   - Data validation
   - Configuration management

<<<<<<< HEAD
7. **Additional Utilities**:
   - `aiofiles`: Async file operations
   - `python-multipart`: Form data handling
   - `psutil`: System resource monitoring
   - **`psycopg2-binary`**: PostgreSQL adapter for Python (will be added to `requirements.txt`).
   - **`alembic`**: Database migration tool (will be added to `requirements.txt`).
   - `sqlalchemy`: Often used with Alembic and for ORM capabilities with PostgreSQL (may be added).
=======
7. **Database & Migration**:
   - **`psycopg2-binary`**: PostgreSQL adapter for Python.
   - **`alembic`**: Database migration tool for managing PostgreSQL schema changes.
   - **`SQLAlchemy`**: Core ORM and SQL toolkit, often used with Alembic and for interacting with PostgreSQL (used for model definitions in `models_db.py` and by Alembic).
8. **API Interaction**:
    - **`requests`**: HTTP library, used by the Python SDK (`patient_generator_sdk.py`).
9. **Additional Utilities**:
   - `aiofiles`: Async file operations.
   - `python-multipart`: Form data handling.
   - `psutil`: System resource monitoring.
>>>>>>> 43ccd77f

#### Frontend

1.  **React (19.1.0+)**: Core library for building user interfaces, used for `enhanced-visualization-dashboard.tsx`, `ConfigurationPanel.tsx`, `MilitaryMedicalDashboard.tsx`, and their sub-components (e.g., `FrontEditor.tsx`, `FacilityEditor.tsx`).
2.  **Recharts (2.15.3+)**: Used for rendering complex charts in the enhanced visualization dashboard.
3.  **Lucide-React (0.510.0+)**: For icons within the React components.
4.  **Bootstrap (5.3.0+)**: Used for overall styling and layout, loaded via CDN in HTML.
5.  **FontAwesome (6.4.0+)**: Used for iconography, loaded via CDN in HTML.
6.  **Testing Library (`@testing-library/react`, `@testing-library/jest-dom`)**: For testing React components.
7.  **Chart.js**: (No longer directly used in `static/index.html`; comprehensive visualizations are in `enhanced-visualization-dashboard.tsx` using Recharts).

### Development Environment

1. **Required Tools**:
   - Python 3.8 or higher
   - Pip (Python package installer)
   - **PostgreSQL**: Database server.
   - **Alembic**: For managing database schema migrations.
   - Node.js and npm (for frontend dependencies, testing, and building)
   - Git (for version control)
   - Virtual environment tool for Python (venv, conda, etc.)
   - **PostgreSQL**: Database server.
   - **Alembic**: CLI tool for managing database schema migrations.
   - `esbuild` (for building frontend React components).
   - Docker and Docker Compose (for containerized development environment).

2. **Setup Process**:
   - **Backend & Database**:
     - Primarily managed via Docker Compose (`docker-compose.dev.yml`).
     - `requirements.txt` lists Python dependencies.
     - Alembic (`alembic.ini`, `alembic_migrations/`) manages DB schema.
   - **Frontend**:
     - `package.json` manages Node.js dependencies and build scripts.
     - Install Node.js dependencies: `npm install`.
<<<<<<< HEAD
     - Build the dashboard component: `npm run build:viz-dashboard`. (Note: `npm run build` was the old command for only this component).
     - To build all frontend components (visualization dashboard, configuration panel, military dashboard), use: `npm run build:all-frontend`.
=======
     - Build all frontend components: `npm run build:all-frontend`.
     - Individual components can be built using:
        - `npm run build:viz-dashboard`
        - `npm run build:config-panel`
        - `npm run build:military-dashboard`
>>>>>>> 43ccd77f

3. **Running the Development Environment**:
   - A convenience script `start-dev.sh` is provided to automate the setup:
     - Installs/updates frontend dependencies (`npm install`).
     - Builds all frontend assets (`npm run build:all-frontend`).
<<<<<<< HEAD
     - Starts Docker services using `docker-compose.dev.yml` (`docker compose -f docker-compose.dev.yml up --build -d`).
     - Waits for the `app` service (the FastAPI backend) to report as "healthy" (leveraging its defined healthcheck) before proceeding.
     - Applies database migrations (`docker compose -f docker-compose.dev.yml exec app alembic upgrade head`). The `alembic_migrations/env.py` script has been updated to prioritize the `DATABASE_URL` environment variable (pointing to the `db` service) when running inside Docker, resolving potential connection issues.
   - To run: `./start-dev.sh` (ensure it's executable: `chmod +x start-dev.sh`).
   - This script simplifies starting the application, database, and ensuring frontend assets are built, and includes a robust wait mechanism for service readiness before running migrations.

4. **Testing**:
   - **Backend**: Python's `unittest` framework. Run with `python -m unittest tests.py` (or similar).
=======
     - Starts Docker services using `docker-compose.dev.yml` (`docker compose -f docker-compose.dev.yml up --build -d`). This includes the FastAPI application (`app` service) and PostgreSQL (`db` service).
     - Waits for the `app` service to report as "healthy" (leveraging its Docker healthcheck).
     - Applies database migrations using Alembic (`docker compose -f docker-compose.dev.yml exec app alembic upgrade head`).
   - To run: `./start-dev.sh` (ensure it's executable: `chmod +x start-dev.sh`).
   - Backend (FastAPI) accessible at: `http://localhost:8000` (or as mapped by Docker).
   - Main UI: `http://localhost:8000/static/index.html`.

4. **Testing**:
   - **Backend**: Python's `unittest` framework. Run with `python -m unittest tests.py` (or similar, potentially executed within the Docker container).
>>>>>>> 43ccd77f
   - **Frontend**: Jest with `ts-jest` for `.tsx` files. Run with `npm test`.
     - Configuration files: `jest.config.js`, `tsconfig.json`, `setupTests.ts`.

### Deployment Options

<<<<<<< HEAD
1. **Local Development Server (using `start-dev.sh`)**:
   - The `start-dev.sh` script handles starting the Dockerized environment.
   - Backend (FastAPI) accessible at: `http://localhost:8000`
   - Main UI: `http://localhost:8000/static/index.html`
   - For manual server start (without Docker, if Python environment and DB are set up separately):
     - Ensure frontend assets are built (`npm run build:all-frontend`).
     - Run backend: `uvicorn app:app --reload` (or `python app.py` if it uses Uvicorn internally).
=======
1. **Local Development Server (using `start-dev.sh` & Docker)**:
   - The `start-dev.sh` script handles starting the Dockerized environment.
   - FastAPI application and PostgreSQL database run in Docker containers.
   - Access via `http://localhost:8000` (or configured port).
>>>>>>> 43ccd77f

2. **Production Deployment**:
   - Containerization possible (though not explicitly included)
   - Should be deployed behind reverse proxy for production
   - Background worker considerations for long-running tasks

### Technical Constraints

1. **Browser Compatibility**:
   - Modern browsers with ES6 support
   - Chart.js and Bootstrap 5 requirements

2. **Security Considerations**:
   - CORS configuration in FastAPI
   - Temporary file handling
<<<<<<< HEAD
   - Encryption password management (fixed salt identified as a vulnerability).
   - Potential for SQL injection in database queries if not consistently parameterized (applies to PostgreSQL as well).
=======
   - Encryption password management (fixed salt vulnerability has been addressed with unique salts per encryption using PBKDF2).
   - Potential for SQL injection in database queries if not consistently parameterized (applies to PostgreSQL).
>>>>>>> 43ccd77f

3. **Performance Factors**:
   - **Memory Management**: Critical for large patient generation. Addressed in part by Phase 1 refactoring, but ongoing vigilance needed.
   - **Background Task Management**: Efficient handling of long-running generation jobs.
<<<<<<< HEAD
   - **Frontend Bundle Size**: The `enhanced-visualization-dashboard.tsx` bundle (`static/dist/bundle.js`) size is a concern (~2.1MB) and needs optimization (e.g., externalizing libraries, code splitting).
   - **Database Performance**: Query optimization and connection pooling for **PostgreSQL**.
=======
   - **Frontend Bundle Sizes**: Bundles for `enhanced-visualization-dashboard.tsx`, `ConfigurationPanel.tsx`, and `MilitaryMedicalDashboard.tsx` need monitoring and potential optimization (e.g., code splitting, externalizing libraries).
   - **Database Performance**: Query optimization and efficient connection pooling for PostgreSQL.
>>>>>>> 43ccd77f
   - **Error Handling**: Inconsistent error handling can impact perceived performance and reliability.
   - **File Size Considerations**: For downloads, especially with multiple formats and large patient counts.

### Dependencies

#### Python Package Dependencies (to be updated)

The `requirements.txt` will need to be updated to include `psycopg2-binary` and `alembic`. `sqlalchemy` might also be added.
Current (example, will change):
```
fastapi>=0.100.0
uvicorn>=0.22.0
python-multipart>=0.0.6
pydantic>=2.0.0 # Crucial for API models and configuration schemas
cryptography>=41.0.1
faker>=18.10.1
dicttoxml>=1.7.16
aiofiles>=23.1.0
psutil>=7.0.0
<<<<<<< HEAD
# psycopg2-binary (to be added)
# alembic (to be added)
# sqlalchemy (potentially to be added)
=======
psycopg2-binary # PostgreSQL adapter
alembic # Database migrations
sqlalchemy # ORM and SQL toolkit, used with Alembic and models
requests # For Python SDK HTTP calls
# Other specific versions as per requirements.txt
>>>>>>> 43ccd77f
```

#### Frontend Dependencies (npm packages from `package.json`)

Key dependencies for the enhanced visualization dashboard:
- `react`
- `react-dom`
- `recharts`
- `lucide-react`
- `@testing-library/react`
- `@testing-library/jest-dom`
- `ts-jest` (dev)
- `jest` (implied by `ts-jest`, often a direct dev dependency)
- `jest-environment-jsdom` (dev)
- `@types/react`, `@types/jest` (dev)
- `esbuild` (dev)

Bootstrap and FontAwesome are still loaded via CDN in `visualizations.html` and `index.html`.

### File Structure

```
military-patient-generator/
<<<<<<< HEAD
├── app.py                                # Main FastAPI application
├── requirements.txt                    # Python dependencies
├── package.json                        # Frontend Node.js dependencies & scripts (includes `build:all-frontend`)
├── package-lock.json                 # Frontend dependency lock file
├── start-dev.sh                        # Development environment startup script
=======
├── .clinerules                         # Cline's project intelligence
├── .dockerignore                       # Specifies files to ignore for Docker builds
├── .gitignore                          # Specifies intentionally untracked files for Git
├── alembic.ini                         # Configuration file for Alembic
├── app.py                              # Main FastAPI application entry point
├── ConfigurationPanel.tsx              # React component for advanced configuration UI
├── FacilityEditor.tsx                  # React sub-component for facility editing
├── FrontEditor.tsx                     # React sub-component for front editing
├── MilitaryMedicalDashboard.tsx        # React component for a specialized dashboard
├── Dockerfile                          # Instructions for building the application Docker image
├── docker-compose.*.yml                # Docker Compose files for different environments
├── enhanced-visualization-dashboard.tsx  # React component for general visualizations
├── enhanced-visualization-dashboard.test.tsx # Tests for visualization dashboard
>>>>>>> 43ccd77f
├── jest.config.js                      # Jest test runner configuration
├── package.json                        # Frontend Node.js dependencies & scripts
├── package-lock.json                   # Frontend dependency lock file
├── patient_generator_sdk.py            # Python SDK for interacting with the API
├── README.md                           # Main project README
├── requirements.txt                    # Python dependencies
├── setup.py                            # Python package setup (for `patient_generator` module)
├── setupTests.ts                       # Jest setup file (e.g., for mocks)
├── start-dev.sh                        # Script to start the development environment
├── tests.py                            # Python backend unit tests
├── tsconfig.json                       # TypeScript configuration
│
├── alembic_migrations/                 # Alembic migration scripts
│   ├── versions/                       # Individual migration files
│   ├── env.py                          # Alembic environment setup
│   └── script.py.mako                  # Alembic script template
│
├── patient_generator/                  # Core Python patient generation module
│   ├── __init__.py
<<<<<<< HEAD
│   ├── app.py                          # PatientGeneratorApp
│   ├── database.py                     # Database interaction (migrating to PostgreSQL)
│   ├── patient.py                      # Patient class
│   ├── flow_simulator.py               # Patient flow simulator
=======
│   ├── app.py                          # Contains PatientGeneratorApp class (distinct from root app.py)
│   ├── config_manager.py               # Manages loading and providing configurations
│   ├── database.py                     # Database interaction logic (PostgreSQL, ConfigurationRepository)
>>>>>>> 43ccd77f
│   ├── demographics.py                 # Demographics generator
│   ├── fhir_generator.py               # FHIR bundle generator
│   ├── flow_simulator.py               # Patient flow simulator
│   ├── formatter.py                    # Output formatter
│   ├── medical.py                      # Medical condition generator
│   ├── models_db.py                    # SQLAlchemy database models
│   ├── patient.py                      # Patient class
│   └── schemas_config.py               # Pydantic schemas for configuration objects
│
├── static/                             # Static web files served by FastAPI
│   ├── index.html                      # Main HTML page for generator (hosts ConfigurationPanel)
│   ├── visualizations.html             # HTML page for enhanced visualization dashboard
│   └── dist/                           # Compiled frontend JavaScript bundles
│       ├── bundle.js                   # For enhanced-visualization-dashboard.tsx
│       ├── configuration-panel.js      # For ConfigurationPanel.tsx
│       └── military-dashboard.js       # For MilitaryMedicalDashboard.tsx (if applicable)
│
└── node_modules/                       # Frontend Node.js packages (usually in .gitignore)
```

### Data Standards

1. **HL7 FHIR R4**: Primary medical data standard
2. **SNOMED CT**: Medical terminology for conditions and procedures
3. **LOINC**: Lab values and observations
4. **ISO3166**: Country codes
5. **ISO8601**: Date and time formatting
6. **NDEF**: NFC data exchange format<|MERGE_RESOLUTION|>--- conflicted
+++ resolved
@@ -51,15 +51,6 @@
    - Data validation
    - Configuration management
 
-<<<<<<< HEAD
-7. **Additional Utilities**:
-   - `aiofiles`: Async file operations
-   - `python-multipart`: Form data handling
-   - `psutil`: System resource monitoring
-   - **`psycopg2-binary`**: PostgreSQL adapter for Python (will be added to `requirements.txt`).
-   - **`alembic`**: Database migration tool (will be added to `requirements.txt`).
-   - `sqlalchemy`: Often used with Alembic and for ORM capabilities with PostgreSQL (may be added).
-=======
 7. **Database & Migration**:
    - **`psycopg2-binary`**: PostgreSQL adapter for Python.
    - **`alembic`**: Database migration tool for managing PostgreSQL schema changes.
@@ -70,7 +61,6 @@
    - `aiofiles`: Async file operations.
    - `python-multipart`: Form data handling.
    - `psutil`: System resource monitoring.
->>>>>>> 43ccd77f
 
 #### Frontend
 
@@ -88,12 +78,10 @@
    - Python 3.8 or higher
    - Pip (Python package installer)
    - **PostgreSQL**: Database server.
-   - **Alembic**: For managing database schema migrations.
+   - **Alembic**: CLI tool for managing database schema migrations.
    - Node.js and npm (for frontend dependencies, testing, and building)
    - Git (for version control)
    - Virtual environment tool for Python (venv, conda, etc.)
-   - **PostgreSQL**: Database server.
-   - **Alembic**: CLI tool for managing database schema migrations.
    - `esbuild` (for building frontend React components).
    - Docker and Docker Compose (for containerized development environment).
 
@@ -105,60 +93,39 @@
    - **Frontend**:
      - `package.json` manages Node.js dependencies and build scripts.
      - Install Node.js dependencies: `npm install`.
-<<<<<<< HEAD
-     - Build the dashboard component: `npm run build:viz-dashboard`. (Note: `npm run build` was the old command for only this component).
-     - To build all frontend components (visualization dashboard, configuration panel, military dashboard), use: `npm run build:all-frontend`.
-=======
      - Build all frontend components: `npm run build:all-frontend`.
      - Individual components can be built using:
         - `npm run build:viz-dashboard`
         - `npm run build:config-panel`
         - `npm run build:military-dashboard`
->>>>>>> 43ccd77f
 
 3. **Running the Development Environment**:
    - A convenience script `start-dev.sh` is provided to automate the setup:
      - Installs/updates frontend dependencies (`npm install`).
      - Builds all frontend assets (`npm run build:all-frontend`).
-<<<<<<< HEAD
-     - Starts Docker services using `docker-compose.dev.yml` (`docker compose -f docker-compose.dev.yml up --build -d`).
+     - Starts Docker services using `docker-compose.dev.yml` (`docker compose -f docker-compose.dev.yml up --build -d`). This includes the FastAPI application (`app` service) and PostgreSQL (`db` service).
      - Waits for the `app` service (the FastAPI backend) to report as "healthy" (leveraging its defined healthcheck) before proceeding.
      - Applies database migrations (`docker compose -f docker-compose.dev.yml exec app alembic upgrade head`). The `alembic_migrations/env.py` script has been updated to prioritize the `DATABASE_URL` environment variable (pointing to the `db` service) when running inside Docker, resolving potential connection issues.
    - To run: `./start-dev.sh` (ensure it's executable: `chmod +x start-dev.sh`).
    - This script simplifies starting the application, database, and ensuring frontend assets are built, and includes a robust wait mechanism for service readiness before running migrations.
-
-4. **Testing**:
-   - **Backend**: Python's `unittest` framework. Run with `python -m unittest tests.py` (or similar).
-=======
-     - Starts Docker services using `docker-compose.dev.yml` (`docker compose -f docker-compose.dev.yml up --build -d`). This includes the FastAPI application (`app` service) and PostgreSQL (`db` service).
-     - Waits for the `app` service to report as "healthy" (leveraging its Docker healthcheck).
-     - Applies database migrations using Alembic (`docker compose -f docker-compose.dev.yml exec app alembic upgrade head`).
-   - To run: `./start-dev.sh` (ensure it's executable: `chmod +x start-dev.sh`).
    - Backend (FastAPI) accessible at: `http://localhost:8000` (or as mapped by Docker).
    - Main UI: `http://localhost:8000/static/index.html`.
 
 4. **Testing**:
    - **Backend**: Python's `unittest` framework. Run with `python -m unittest tests.py` (or similar, potentially executed within the Docker container).
->>>>>>> 43ccd77f
    - **Frontend**: Jest with `ts-jest` for `.tsx` files. Run with `npm test`.
      - Configuration files: `jest.config.js`, `tsconfig.json`, `setupTests.ts`.
 
 ### Deployment Options
 
-<<<<<<< HEAD
-1. **Local Development Server (using `start-dev.sh`)**:
+1. **Local Development Server (using `start-dev.sh` & Docker)**:
    - The `start-dev.sh` script handles starting the Dockerized environment.
-   - Backend (FastAPI) accessible at: `http://localhost:8000`
-   - Main UI: `http://localhost:8000/static/index.html`
+   - FastAPI application and PostgreSQL database run in Docker containers.
+   - Backend (FastAPI) accessible at: `http://localhost:8000` (or configured port).
+   - Main UI: `http://localhost:8000/static/index.html`.
    - For manual server start (without Docker, if Python environment and DB are set up separately):
      - Ensure frontend assets are built (`npm run build:all-frontend`).
      - Run backend: `uvicorn app:app --reload` (or `python app.py` if it uses Uvicorn internally).
-=======
-1. **Local Development Server (using `start-dev.sh` & Docker)**:
-   - The `start-dev.sh` script handles starting the Dockerized environment.
-   - FastAPI application and PostgreSQL database run in Docker containers.
-   - Access via `http://localhost:8000` (or configured port).
->>>>>>> 43ccd77f
 
 2. **Production Deployment**:
    - Containerization possible (though not explicitly included)
@@ -174,24 +141,14 @@
 2. **Security Considerations**:
    - CORS configuration in FastAPI
    - Temporary file handling
-<<<<<<< HEAD
-   - Encryption password management (fixed salt identified as a vulnerability).
-   - Potential for SQL injection in database queries if not consistently parameterized (applies to PostgreSQL as well).
-=======
    - Encryption password management (fixed salt vulnerability has been addressed with unique salts per encryption using PBKDF2).
    - Potential for SQL injection in database queries if not consistently parameterized (applies to PostgreSQL).
->>>>>>> 43ccd77f
 
 3. **Performance Factors**:
    - **Memory Management**: Critical for large patient generation. Addressed in part by Phase 1 refactoring, but ongoing vigilance needed.
    - **Background Task Management**: Efficient handling of long-running generation jobs.
-<<<<<<< HEAD
-   - **Frontend Bundle Size**: The `enhanced-visualization-dashboard.tsx` bundle (`static/dist/bundle.js`) size is a concern (~2.1MB) and needs optimization (e.g., externalizing libraries, code splitting).
-   - **Database Performance**: Query optimization and connection pooling for **PostgreSQL**.
-=======
    - **Frontend Bundle Sizes**: Bundles for `enhanced-visualization-dashboard.tsx`, `ConfigurationPanel.tsx`, and `MilitaryMedicalDashboard.tsx` need monitoring and potential optimization (e.g., code splitting, externalizing libraries).
    - **Database Performance**: Query optimization and efficient connection pooling for PostgreSQL.
->>>>>>> 43ccd77f
    - **Error Handling**: Inconsistent error handling can impact perceived performance and reliability.
    - **File Size Considerations**: For downloads, especially with multiple formats and large patient counts.
 
@@ -211,17 +168,11 @@
 dicttoxml>=1.7.16
 aiofiles>=23.1.0
 psutil>=7.0.0
-<<<<<<< HEAD
-# psycopg2-binary (to be added)
-# alembic (to be added)
-# sqlalchemy (potentially to be added)
-=======
 psycopg2-binary # PostgreSQL adapter
 alembic # Database migrations
 sqlalchemy # ORM and SQL toolkit, used with Alembic and models
 requests # For Python SDK HTTP calls
 # Other specific versions as per requirements.txt
->>>>>>> 43ccd77f
 ```
 
 #### Frontend Dependencies (npm packages from `package.json`)
@@ -245,13 +196,6 @@
 
 ```
 military-patient-generator/
-<<<<<<< HEAD
-├── app.py                                # Main FastAPI application
-├── requirements.txt                    # Python dependencies
-├── package.json                        # Frontend Node.js dependencies & scripts (includes `build:all-frontend`)
-├── package-lock.json                 # Frontend dependency lock file
-├── start-dev.sh                        # Development environment startup script
-=======
 ├── .clinerules                         # Cline's project intelligence
 ├── .dockerignore                       # Specifies files to ignore for Docker builds
 ├── .gitignore                          # Specifies intentionally untracked files for Git
@@ -265,7 +209,6 @@
 ├── docker-compose.*.yml                # Docker Compose files for different environments
 ├── enhanced-visualization-dashboard.tsx  # React component for general visualizations
 ├── enhanced-visualization-dashboard.test.tsx # Tests for visualization dashboard
->>>>>>> 43ccd77f
 ├── jest.config.js                      # Jest test runner configuration
 ├── package.json                        # Frontend Node.js dependencies & scripts
 ├── package-lock.json                   # Frontend dependency lock file
@@ -285,16 +228,9 @@
 │
 ├── patient_generator/                  # Core Python patient generation module
 │   ├── __init__.py
-<<<<<<< HEAD
-│   ├── app.py                          # PatientGeneratorApp
-│   ├── database.py                     # Database interaction (migrating to PostgreSQL)
-│   ├── patient.py                      # Patient class
-│   ├── flow_simulator.py               # Patient flow simulator
-=======
 │   ├── app.py                          # Contains PatientGeneratorApp class (distinct from root app.py)
 │   ├── config_manager.py               # Manages loading and providing configurations
 │   ├── database.py                     # Database interaction logic (PostgreSQL, ConfigurationRepository)
->>>>>>> 43ccd77f
 │   ├── demographics.py                 # Demographics generator
 │   ├── fhir_generator.py               # FHIR bundle generator
 │   ├── flow_simulator.py               # Patient flow simulator
