# patient_generator/schemas_config.py
from pydantic import BaseModel, validator, Field
from typing import List, Dict, Optional, Any # Removed Callable as it's not directly used now
from datetime import datetime

# Forward declaration for recursive models if needed, though not immediately apparent here.

<<<<<<< HEAD
# --- Base Configuration Models ---

class NationalityDistributionItem(BaseModel):
    nationality_code: str = Field(..., description="ISO 3166-1 alpha-3 country code")
    percentage: float = Field(..., ge=0, le=100, description="Percentage for this nationality, must be between 0 and 100")
=======
class NationalityDistributionItem(BaseModel):
    nationality_code: str = Field(..., description="ISO 3166-1 alpha-3 country code")
    percentage: float = Field(..., ge=0, le=100, description="Percentage for this nationality")
>>>>>>> 43ccd77f

class FrontConfig(BaseModel):
    id: str = Field(..., description="Unique identifier for the front")
    name: str = Field(..., description="Display name of the front")
    description: Optional[str] = Field(None, description="Optional description of the front")
<<<<<<< HEAD
    nationality_distribution: List[NationalityDistributionItem] = Field(..., description="Distribution of nationalities. Must contain at least one item, and percentages must sum to 100.")
=======
    nationality_distribution: List[NationalityDistributionItem] = Field(..., description="List of nationality distributions, percentages should sum to 100")
>>>>>>> 43ccd77f
    casualty_rate: Optional[float] = Field(None, description="Overall casualty rate from this front (e.g., 0.1 for 10%)")
    # additional_params: Dict[str, Any] = {} # For future extensibility

    @validator('nationality_distribution')
<<<<<<< HEAD
    def validate_nationality_distribution(cls, v: List[NationalityDistributionItem]):
        if not v:
            raise ValueError("Nationality distribution must contain at least one nationality.")
        
        total_percentage = sum(item.percentage for item in v)
        if abs(total_percentage - 100.0) > 0.1:  # Tolerance for float sum
            raise ValueError("Nationality distribution percentages must sum to 100.")

        seen_nationalities = set()
        for item in v:
            if not (0 <= item.percentage <= 100):
                raise ValueError(f"Percentage for {item.nationality_code} must be between 0 and 100.")
            if item.nationality_code in seen_nationalities:
                raise ValueError(f"Duplicate nationality_code '{item.nationality_code}' in distribution.")
            seen_nationalities.add(item.nationality_code)
=======
    def validate_distribution_sum(cls, v: List[NationalityDistributionItem]):
        if not v:
            # Depending on requirements, an empty list might be valid or not.
            # If it must be non-empty, raise ValueError here.
            # For now, assume it can be empty, or the UI/creation logic ensures it's not.
            return v
        total_percentage = sum(item.percentage for item in v)
        if abs(total_percentage - 100.0) > 0.1: # Tolerance for float sum
            raise ValueError("Nationality distribution percentages must sum to 100")
        # Individual item.percentage validation (0-100) is handled by NationalityDistributionItem's Field definition.
>>>>>>> 43ccd77f
        return v

    @validator('casualty_rate')
    def validate_casualty_rate(cls, v: Optional[float]):
        if v is not None and not (0.0 <= v <= 1.0):
            raise ValueError("Casualty rate must be between 0.0 and 1.0")
        return v

class NationalityConfig(BaseModel): # Primarily for reference data structure, not directly part of main config template
    code: str = Field(..., description="ISO 3166-1 alpha-3 country code (e.g., DEU)")
    name: str = Field(..., description="Full name of the nation (e.g., Germany)")
    demographics_source: str = Field(..., description="Reference to detailed demographics data (e.g., filename or DB key)")
    id_format_type: Optional[str] = Field(None, description="Type/name of ID formatting function/template to use")
    language: Optional[str] = Field(None, description="Primary language ISO 639-1 code (e.g., de)")
    # additional_params: Dict[str, Any] = {}

class FacilityConfig(BaseModel):
    id: str = Field(..., description="Unique identifier for the facility (e.g., R1, R2_Alpha)")
    name: str = Field(..., description="Display name of the facility")
    description: Optional[str] = Field(None, description="Optional description")
    capacity: Optional[int] = Field(None, gt=0, description="Patient capacity (must be > 0 if specified)")
    kia_rate: float = Field(..., ge=0.0, le=1.0, description="KIA probability at this facility (0.0 to 1.0)")
    rtd_rate: float = Field(..., ge=0.0, le=1.0, description="RTD probability from this facility (0.0 to 1.0)")
    # Evacuation path is determined by the order in ConfigurationTemplate.facility_configs

    @validator('kia_rate', 'rtd_rate')
    def check_rates_valid(cls, v: float):
        # ge/le in Field definition handles 0-1. This validator is mostly a placeholder
        # if more complex cross-field validation (e.g. kia_rate + rtd_rate <= 1) were needed here.
        # For now, individual validity is sufficient.
        return v

    @validator('rtd_rate') # Example of cross-field validation if needed
    def check_total_probabilities(cls, v: float, values: Dict[str, Any]):
        kia_rate = values.get('kia_rate')
        if kia_rate is not None and (v + kia_rate > 1.0):
            raise ValueError("Sum of KIA rate and RTD rate cannot exceed 1.0")
        return v

# --- Configuration Template Models ---

class ConfigurationTemplateBase(BaseModel):
    """Base model for common configuration template fields."""
    name: str = Field(..., min_length=1, description="User-defined name for this configuration template")
    description: Optional[str] = Field(None, description="Optional description for the template")
    
    front_configs: List[FrontConfig] = Field(..., description="List of combat front configurations")
    facility_configs: List[FacilityConfig] = Field(..., description="Ordered list of medical facility configurations defining the evac chain")
    
    total_patients: int = Field(..., gt=0, description="Total number of patients to generate for this scenario")
    injury_distribution: Dict[str, float] = Field(
        ..., 
        description="Overall distribution of injury types (Battle Injury, Disease, Non-Battle Injury), percentages summing to 100"
    )

    version: Optional[int] = Field(default=1, ge=1, description="Version number of the configuration template") # Made Optional for consistency
    parent_config_id: Optional[str] = Field(None, description="ID of the parent template this was derived from, if any")

    @validator('facility_configs')
    def validate_facility_ids_unique(cls, v: List[FacilityConfig]):
        if not v:
            raise ValueError("Facility configurations cannot be empty.")
        ids = [facility.id for facility in v]
        if len(ids) != len(set(ids)):
            raise ValueError("Facility IDs within a configuration must be unique")
        return v

    @validator('front_configs')
    def validate_front_ids_unique(cls, v: List[FrontConfig]):
        if not v:
            raise ValueError("Front configurations cannot be empty.")
        ids = [front.id for front in v]
        if len(ids) != len(set(ids)):
            raise ValueError("Front IDs within a configuration must be unique")
        return v
        
    @validator('injury_distribution')
    def validate_injury_distribution(cls, v: Dict[str, float]):
        EXPECTED_KEYS = {"Battle Injury", "Disease", "Non-Battle Injury"}
        
        if not v:
            raise ValueError("Injury distribution cannot be empty and must contain Battle Injury, Disease, and Non-Battle Injury.")
        
        if set(v.keys()) != EXPECTED_KEYS:
            raise ValueError(f"Injury distribution must contain exactly the keys: {', '.join(EXPECTED_KEYS)}.")

        total_percentage = sum(v.values())
        if abs(total_percentage - 100.0) > 0.1:  # Tolerance for float sum
            raise ValueError("Injury distribution percentages must sum to 100.")

        for key, percentage in v.items():
            if not (0 <= percentage <= 100):
                raise ValueError(f"Percentage for injury type '{key}' must be between 0 and 100.")
        return v

# class InjuryDistributionItem(BaseModel): # No longer needed
#     type: str = Field(..., description="Type of injury")
#     percentage: float = Field(..., ge=0, le=100, description="Percentage for this injury type")

class ConfigurationTemplate(ConfigurationTemplateBase):
    """General configuration template model, includes optional ID and timestamps with defaults."""
    id: Optional[str] = Field(None, description="Unique identifier for the saved configuration (e.g., UUID, assigned on save)")
    created_at: Optional[datetime] = Field(default_factory=datetime.utcnow, description="Timestamp of creation")
    updated_at: Optional[datetime] = Field(default_factory=datetime.utcnow, description="Timestamp of last update")

class ConfigurationTemplateCreate(ConfigurationTemplateBase):
    """Model for creating a new template via API. Inherits common fields from Base."""
    # name, description, front_configs, facility_configs, total_patients, injury_distribution, parent_config_id
    # are inherited from ConfigurationTemplateBase.
    # version is also inherited with its default. If it needs to be optional on create:
    version: Optional[int] = Field(default=1, ge=1, description="Version number, defaults to 1 for new templates")

    # Re-define validators if behavior needs to be stricter or different for creation context.
    # Pydantic V2 runs validators from base classes automatically.
    # These are redundant if base validators are sufficient.
    @validator('front_configs')
    def check_front_configs_on_create(cls, v: List[FrontConfig]): # Example if stricter check needed
        if not v:
            raise ValueError("Front configurations cannot be empty on creation.")
        # Base validator for uniqueness will also run.
        return v

    @validator('facility_configs')
    def check_facility_configs_on_create(cls, v: List[FacilityConfig]): # Example
        if not v:
            raise ValueError("Facility configurations cannot be empty on creation.")
        return v

    @validator('injury_distribution')
    def check_injury_distribution_on_create(cls, v: Dict[str, float]): # Validator for create
        # The main validator in ConfigurationTemplateBase will handle the detailed checks.
        # This one can be simpler or ensure non-emptiness if base allows empty for some reason.
        if not v: # Should be caught by base, but as an example
            raise ValueError("Injury distribution cannot be empty on creation.")
        return v

<<<<<<< HEAD
class ConfigurationTemplateDB(ConfigurationTemplateBase):
    """Model for representing a configuration template retrieved from the database."""
    id: str = Field(..., description="Unique identifier for the saved configuration")
    created_at: datetime = Field(..., description="Timestamp of creation")
    updated_at: datetime = Field(..., description="Timestamp of last update")
    # Other fields (name, description, front_configs, etc.) are inherited from ConfigurationTemplateBase.
=======

class ConfigurationTemplateDB(ConfigurationTemplate): # Model for representing template from DB
    id: str = Field(..., description="Unique identifier for the saved configuration")
    # Override fields from parent. Since parent had default_factory, child must specify a default.
    # Using default=... marks them as required, expecting values from DB.
    created_at: datetime = Field(default=..., description="Timestamp of creation")
    updated_at: datetime = Field(default=..., description="Timestamp of last update")
    # version and parent_config_id are inherited from ConfigurationTemplate
>>>>>>> 43ccd77f

    class Config:
        from_attributes = True # Pydantic V2

# --- Models for external fronts_config.json ---

class FrontDefinitionNation(BaseModel):
    nationality_code: str = Field(..., description="ISO 3166-1 alpha-3 country code")
    percentage: float = Field(..., ge=0.0, le=100.0, description="Percentage of this nationality within the front (sums to 100.0 for the front)")

    @validator('percentage')
    def validate_percentage_range(cls, v: float):
        if not (0.0 <= v <= 100.0):
            raise ValueError("Nation percentage must be between 0.0 and 100.0")
        return v

class FrontDefinition(BaseModel):
    name: str = Field(..., description="Display name of the front")
    ratio: float = Field(..., ge=0.0, le=1.0, description="Ratio of total soldiers/patients allocated to this front (sums to 1.0 across all fronts)")
    nations: List[FrontDefinitionNation] = Field(..., description="List of nations participating in this front and their percentages")

    @validator('ratio')
    def validate_front_ratio_range(cls, v: float):
        if not (0.0 <= v <= 1.0):
            raise ValueError("Front ratio must be between 0.0 and 1.0")
        return v

    @validator('nations')
    def validate_nation_percentages_sum(cls, v: List[FrontDefinitionNation]):
        if not v:
            raise ValueError("Nations list cannot be empty for a front.")
        total_nation_percentage = sum(nation.percentage for nation in v)
        if abs(total_nation_percentage - 100.0) > 0.1:  # Tolerance for float sum
            raise ValueError("Sum of nation percentages within a front must be 100.0")
        return v

class FrontsConfiguration(BaseModel):
    fronts: List[FrontDefinition] = Field(..., description="List of battle front definitions")

    @validator('fronts')
    def validate_front_ratios_sum(cls, v: List[FrontDefinition]):
        if not v:
            raise ValueError("Fronts list cannot be empty in the configuration.")
        total_front_ratio = sum(front.ratio for front in v)
        if abs(total_front_ratio - 1.0) > 0.001: # Tolerance for float sum
            raise ValueError("Sum of ratios for all fronts must be 1.0")
        # Ensure unique front names if necessary, though not strictly part of this task's JSON structure
        # names = [front.name for front in v]
        # if len(names) != len(set(names)):
        #     raise ValueError("Front names must be unique.")
        return v<|MERGE_RESOLUTION|>--- conflicted
+++ resolved
@@ -5,32 +5,21 @@
 
 # Forward declaration for recursive models if needed, though not immediately apparent here.
 
-<<<<<<< HEAD
 # --- Base Configuration Models ---
 
 class NationalityDistributionItem(BaseModel):
     nationality_code: str = Field(..., description="ISO 3166-1 alpha-3 country code")
     percentage: float = Field(..., ge=0, le=100, description="Percentage for this nationality, must be between 0 and 100")
-=======
-class NationalityDistributionItem(BaseModel):
-    nationality_code: str = Field(..., description="ISO 3166-1 alpha-3 country code")
-    percentage: float = Field(..., ge=0, le=100, description="Percentage for this nationality")
->>>>>>> 43ccd77f
 
 class FrontConfig(BaseModel):
     id: str = Field(..., description="Unique identifier for the front")
     name: str = Field(..., description="Display name of the front")
     description: Optional[str] = Field(None, description="Optional description of the front")
-<<<<<<< HEAD
     nationality_distribution: List[NationalityDistributionItem] = Field(..., description="Distribution of nationalities. Must contain at least one item, and percentages must sum to 100.")
-=======
-    nationality_distribution: List[NationalityDistributionItem] = Field(..., description="List of nationality distributions, percentages should sum to 100")
->>>>>>> 43ccd77f
     casualty_rate: Optional[float] = Field(None, description="Overall casualty rate from this front (e.g., 0.1 for 10%)")
     # additional_params: Dict[str, Any] = {} # For future extensibility
 
     @validator('nationality_distribution')
-<<<<<<< HEAD
     def validate_nationality_distribution(cls, v: List[NationalityDistributionItem]):
         if not v:
             raise ValueError("Nationality distribution must contain at least one nationality.")
@@ -41,23 +30,11 @@
 
         seen_nationalities = set()
         for item in v:
-            if not (0 <= item.percentage <= 100):
+            if not (0 <= item.percentage <= 100): # This check is somewhat redundant due to NationalityDistributionItem's Field
                 raise ValueError(f"Percentage for {item.nationality_code} must be between 0 and 100.")
             if item.nationality_code in seen_nationalities:
                 raise ValueError(f"Duplicate nationality_code '{item.nationality_code}' in distribution.")
             seen_nationalities.add(item.nationality_code)
-=======
-    def validate_distribution_sum(cls, v: List[NationalityDistributionItem]):
-        if not v:
-            # Depending on requirements, an empty list might be valid or not.
-            # If it must be non-empty, raise ValueError here.
-            # For now, assume it can be empty, or the UI/creation logic ensures it's not.
-            return v
-        total_percentage = sum(item.percentage for item in v)
-        if abs(total_percentage - 100.0) > 0.1: # Tolerance for float sum
-            raise ValueError("Nationality distribution percentages must sum to 100")
-        # Individual item.percentage validation (0-100) is handled by NationalityDistributionItem's Field definition.
->>>>>>> 43ccd77f
         return v
 
     @validator('casualty_rate')
@@ -194,15 +171,6 @@
             raise ValueError("Injury distribution cannot be empty on creation.")
         return v
 
-<<<<<<< HEAD
-class ConfigurationTemplateDB(ConfigurationTemplateBase):
-    """Model for representing a configuration template retrieved from the database."""
-    id: str = Field(..., description="Unique identifier for the saved configuration")
-    created_at: datetime = Field(..., description="Timestamp of creation")
-    updated_at: datetime = Field(..., description="Timestamp of last update")
-    # Other fields (name, description, front_configs, etc.) are inherited from ConfigurationTemplateBase.
-=======
-
 class ConfigurationTemplateDB(ConfigurationTemplate): # Model for representing template from DB
     id: str = Field(..., description="Unique identifier for the saved configuration")
     # Override fields from parent. Since parent had default_factory, child must specify a default.
@@ -210,7 +178,6 @@
     created_at: datetime = Field(default=..., description="Timestamp of creation")
     updated_at: datetime = Field(default=..., description="Timestamp of last update")
     # version and parent_config_id are inherited from ConfigurationTemplate
->>>>>>> 43ccd77f
 
     class Config:
         from_attributes = True # Pydantic V2
