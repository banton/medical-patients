# System Patterns

## System Architecture

The Military Medical Exercise Patient Generator follows a modular architecture with clear separation of concerns. It consists of a Python backend with a web interface frontend, organized around core generation components that work together to produce realistic patient data.

### Architectural Overview

1. **Frontend Layer**:
   - **Main Application (`static/index.html`)**:
     - Single-page HTML/JavaScript application for job submission and basic status tracking.
     - Uses Bootstrap for styling.
     - AJAX communication with the backend API.
     - Links to the Advanced Visualization Dashboard for detailed per-job visualizations.
   - **Enhanced Visualization Dashboard (`static/visualizations.html`)**:
<<<<<<< HEAD
     - Hosts the `ExerciseDashboard` React component.
     - The component is written in TSX (`enhanced-visualization-dashboard.tsx`).
     - Compiled into a JavaScript bundle (`static/dist/bundle.js`) using `esbuild`.
     - Uses React, Recharts for advanced charting, and Lucide-React for icons.
     - Also communicates with the backend API for data.

2. **Backend API Layer**:
   - FastAPI web server (`app.py`)
   - RESTful endpoints for job management
   - Background task processing for generation jobs
   - Static file serving

3. **Core Generation Engine**:
   - Modular Python package (`patient_generator/`)
   - Configurable through a central application class (`PatientGeneratorApp`)
   - Component-based design with specialized generators

4. **Database Layer (Migrating to PostgreSQL)**:
    - **PostgreSQL**: The backend database for job persistence and storing configurations (e.g., fronts, nationalities, medical flows).
    - **Alembic**: Used for database schema migrations to manage changes to the PostgreSQL database structure.
    - **`patient_generator/database.py`**: Module responsible for database interactions, being refactored to work with PostgreSQL (e.g., using `psycopg2-binary`) and implement connection pooling.
    - Singleton pattern may still be used for managing the database engine or connection pool.
=======
     - Primary access point for comprehensive exercise visualizations.
     - Hosts the `ExerciseDashboard` React component (`enhanced-visualization-dashboard.tsx`).
     - Compiled to `static/dist/bundle.js`.
     - Uses React, Recharts, Lucide-React.
   - **Advanced Configuration Panel (`ConfigurationPanel.tsx`)**:
     - React component integrated into `static/index.html` as a modal.
     - Allows detailed creation, editing, and management of generation scenarios.
     - Compiled to `static/dist/configuration-panel.js`.
   - **Military Medical Dashboard (`MilitaryMedicalDashboard.tsx`)**:
     - Another React TSX component, likely for specific visualizations or operational views.
     - Compiled to its own bundle (e.g., `static/dist/military-dashboard.js`).

2. **Backend API Layer (FastAPI - `app.py`)**:
   - **Versioned RESTful API (e.g., `/api/v1/`)**:
     - Endpoints for CRUD operations on configuration templates (`/configurations/`).
     - Endpoint for validating configurations (`/configurations/validate/`).
     - Endpoints for patient generation jobs, now accepting `configuration_id` or ad-hoc configurations.
     - Endpoints for job status, results, and downloading generated data.
     - Reference data endpoints (nationalities, condition types).
   - **Pydantic Models**: Used extensively for request/response validation and data structuring.
   - Background task processing for generation jobs.
   - Static file serving for frontend assets.
   - API Authentication (e.g., API Key) and Rate Limiting.

3. **Core Generation Engine (`patient_generator/`)**:
   - **`ConfigurationManager` (`patient_generator/config_manager.py`)**: Central component for loading, interpreting, and providing specific configuration details (fronts, facilities, nationalities, injury distributions, etc.) to the various generator modules.
   - **`PatientGeneratorApp` (`patient_generator/app.py` module, distinct from FastAPI `app.py`)**: Orchestrates generation, now heavily reliant on `ConfigurationManager`.
   - Specialized generator modules (`flow_simulator.py`, `demographics.py`, `medical.py`) are now driven by configurations supplied by `ConfigurationManager`.

4. **Database Layer (PostgreSQL)**:
    - **PostgreSQL**: Backend database for storing:
        - Patient generation job metadata.
        - Configuration templates (fronts, facilities, nationalities, medical flows, injury distributions, etc.).
    - **Alembic**: Manages database schema migrations for PostgreSQL.
    - **`patient_generator/database.py`**: Contains database interaction logic, including:
        - `ConfigurationRepository` for CRUD operations on configuration data.
        - Functions for job data management.
    - Connection pooling for efficient database access.
    - SQLAlchemy might be used for ORM capabilities or with Alembic.
>>>>>>> 43ccd77f

5. **Output Handling**:
   - Multiple format support (JSON, XML)
   - Compression and encryption options
   - NDEF formatting for NFC compatibility

### Key Design Patterns

1. **Factory Pattern**:
   - Used in the demographic and medical condition generators to create patient attributes based on parameters like nationality and injury type.

2. **Strategy Pattern**:
   - Flow simulator uses different strategies for patient progression based on current status and injury type.

3. **Builder Pattern**:
   - FHIR bundle generator builds complex data structures by assembling components from different sources.

4. **Command Pattern**:
   - Generator operations are encapsulated as background tasks that can be queued and monitored.

5. **Observer Pattern**:
   - Progress reporting through callbacks allows the UI to monitor generation progress.

6. **Facade Pattern**:
   - `PatientGeneratorApp` provides a simplified interface to the complex generation system.

7. **Singleton Pattern**:
   - May still be used in `patient_generator/database.py` for managing the PostgreSQL connection pool.

8. **Repository Pattern**:
   - Implemented in `patient_generator/database.py` (e.g., `ConfigurationRepository`) to abstract data persistence logic for configuration templates and other database entities.

### Component Relationships

1.  **`ConfigurationPanel.tsx` / API / SDK**: User defines/selects a configuration.
2.  **FastAPI `app.py` (API Layer)**:
    *   Receives requests for configuration management or patient generation.
    *   Interacts with `ConfigurationRepository` (via `patient_generator/database.py`) to save/load configurations from PostgreSQL.
    *   For generation, passes `configuration_id` or ad-hoc config to `PatientGeneratorApp`.
3.  **`PatientGeneratorApp` (`patient_generator/app.py` module)**:
    *   Orchestrates the generation process.
    *   Initializes and uses `ConfigurationManager`.
4.  **`ConfigurationManager` (`patient_generator/config_manager.py`)**:
    *   Loads the specified configuration (from DB via `ConfigurationRepository` or uses ad-hoc).
    *   Provides parsed and validated configuration details to other generator components.
5.  **`ConfigurationRepository` (`patient_generator/database.py`)**:
    *   Handles all database interactions for configuration templates (CRUD operations against PostgreSQL).
6.  **`PatientFlowSimulator` (`flow_simulator.py`)**:
    *   Receives scenario parameters (facility chain, casualty rates, etc.) from `ConfigurationManager`.
    *   Simulates patient flow based on these dynamic configurations.
7.  **`DemographicsGenerator` (`demographics.py`)**:
    *   Receives nationality lists and distributions from `ConfigurationManager`.
    *   Generates demographic data accordingly.
8.  **`MedicalConditionGenerator` (`medical.py`)**:
    *   Receives injury type distributions and severity parameters from `ConfigurationManager`.
    *   Generates medical conditions.

5. **FHIR Generator** (`fhir_generator.py`):
   - Converts patient objects to HL7 FHIR R4 bundles
   - Creates patient, condition, observation, and procedure resources
   - Ensures compliance with FHIR standards

6. **Output Formatter** (`formatter.py`):
   - Converts data to different output formats
   - Handles compression and encryption
   - Creates NDEF-formatted data for NFC tags

9.  **`FHIRGenerator` (`fhir_generator.py`)**:
    *   Converts patient objects (now with dynamically generated attributes) to HL7 FHIR R4 bundles.
10. **`OutputFormatter` (`formatter.py`)**:
    *   Formats data (JSON, XML), handles compression/encryption.
11. **`Patient` Class (`patient.py`)**:
    *   Core data model, largely unchanged but populated based on dynamic configurations.

### Data Flow

1.  **Configuration Phase**:
    *   User interacts with `ConfigurationPanel.tsx` (UI) or uses the Python SDK/API.
    *   A detailed scenario configuration (fronts, facilities, nationalities, injury types, etc.) is created or selected.
    *   This configuration is sent to the backend API (`/api/v1/configurations/`).
    *   The API, using `ConfigurationRepository`, saves or retrieves the configuration from the PostgreSQL database. Configurations can be validated, versioned (conceptually), and listed.
2.  **Generation Phase**:
    *   User initiates a generation job via UI or API/SDK, providing a `configuration_id` or an ad-hoc configuration object.
    *   The backend API (`/api/generate/`) receives the request and starts a background task.
    *   `PatientGeneratorApp` is instantiated.
    *   `PatientGeneratorApp` uses `ConfigurationManager` to load and parse the specified scenario configuration (from DB or ad-hoc).
    *   `ConfigurationManager` provides specific parameters to:
        *   `PatientFlowSimulator`: To set up facility chains, patient numbers per front, etc.
        *   `DemographicsGenerator`: To define nationality mixes and data sources.
        *   `MedicalConditionGenerator`: To set injury distributions and severities.
    *   These generators create patient data according to the loaded configuration.
    *   `FHIRGenerator` converts patient objects to FHIR bundles.
    *   `OutputFormatter` produces files in requested formats (JSON, XML), with optional compression/encryption.
3.  **Results & Download**:
    *   Generated files are stored.
    *   Job status and summary statistics are updated (and accessible via API).
    *   User downloads the completed files via UI or API.

### Concurrency Model

- Background tasks for long-running generation jobs
- Job status tracking for concurrent users
- Progress reporting via callbacks

### Security Considerations

- Optional AES-256-GCM encryption for sensitive data
- Password-based key derivation
- Temporary file management for downloads

### Extensibility Points

The new architecture significantly enhances extensibility:
-   **Dynamic Configurations**: New scenarios (fronts, facilities, nationalities, medical flows, injury patterns) can be defined and stored in the database via the API or UI without code changes.
-   **Nationality Support**: Adding new NATO nations involves updating the `demographics.json` (or future DB table) and ensuring `DemographicsGenerator` can handle them. The system aims for all 32.
-   **Medical Conditions**: New condition types or patterns can be incorporated into the configuration.
-   **API Expansion**: New API endpoints can be added to expose more granular control or data.
-   **Output Formats**: Still possible to add new formatters in `formatter.py`.

### Identified Technical Debt Areas

Based on a recent technical review, the following areas have been identified for potential improvement:

1.  **Memory Management**:
    *   In-memory storage of large patient datasets (e.g., `jobs[job_id]["patients_data"]` in `app.py`, FHIR bundle generation) can lead to issues with very large generation jobs.
    *   Opportunities for streaming processing and disk-based serialization.

2.  **Error Handling**:
    *   Inconsistent error handling approaches across backend (Python) and frontend (React/TSX) components.
    *   Need for standardized custom exceptions, structured logging, and robust error recovery mechanisms (e.g., React Error Boundaries).

3.  **Frontend Architecture**:
    *   Mix of traditional JavaScript (`static/index.html`) and modern React/TypeScript (`enhanced-visualization-dashboard.tsx`).
    *   Duplicate visualization logic between the two frontend interfaces.
    *   Large bundle size for the enhanced dashboard.
    *   Inconsistent state management in the React application.

4.  **Configuration Management (Now an Architectural Pillar)**:
    *   The new system centralizes configuration via the `ConfigurationManager`, API, and PostgreSQL database.
    *   Ongoing considerations include UI/UX for managing complex configurations, versioning strategies, and ensuring consistency between UI, API, and backend logic.

5.  **Testing Coverage**:
    *   Uneven test coverage, particularly for some frontend components and API integration aspects.
    *   Need for expanded unit, integration, and potentially end-to-end tests.

<<<<<<< HEAD
6.  **Database Implementation (Being Addressed by New Architecture)**:
    *   Previous limitations with SQLite (connection pooling, migration management) are being addressed by migrating to **PostgreSQL** and using **Alembic** for schema migrations.
    *   The refactor of `patient_generator/database.py` aims to implement robust connection pooling for PostgreSQL.
    *   Parameterized queries remain essential to prevent SQL injection.
=======
6.  **Database Implementation (PostgreSQL & Alembic)**:
    *   The migration to PostgreSQL and use of Alembic addresses previous schema management and some SQLite limitations.
    *   Ensuring efficient connection pooling for PostgreSQL is important.
    *   Parameterized queries remain crucial to prevent SQL injection.
    *   Optimizing database queries for performance with potentially complex configuration data.
>>>>>>> 43ccd77f

7.  **Docker Optimization**:
    *   Container images could be large due to unnecessary dependencies.
    *   Opportunity for multi-stage builds and optimized Docker Compose configurations for different environments (dev, prod).
    *   Review container security best practices.<|MERGE_RESOLUTION|>--- conflicted
+++ resolved
@@ -13,30 +13,6 @@
      - AJAX communication with the backend API.
      - Links to the Advanced Visualization Dashboard for detailed per-job visualizations.
    - **Enhanced Visualization Dashboard (`static/visualizations.html`)**:
-<<<<<<< HEAD
-     - Hosts the `ExerciseDashboard` React component.
-     - The component is written in TSX (`enhanced-visualization-dashboard.tsx`).
-     - Compiled into a JavaScript bundle (`static/dist/bundle.js`) using `esbuild`.
-     - Uses React, Recharts for advanced charting, and Lucide-React for icons.
-     - Also communicates with the backend API for data.
-
-2. **Backend API Layer**:
-   - FastAPI web server (`app.py`)
-   - RESTful endpoints for job management
-   - Background task processing for generation jobs
-   - Static file serving
-
-3. **Core Generation Engine**:
-   - Modular Python package (`patient_generator/`)
-   - Configurable through a central application class (`PatientGeneratorApp`)
-   - Component-based design with specialized generators
-
-4. **Database Layer (Migrating to PostgreSQL)**:
-    - **PostgreSQL**: The backend database for job persistence and storing configurations (e.g., fronts, nationalities, medical flows).
-    - **Alembic**: Used for database schema migrations to manage changes to the PostgreSQL database structure.
-    - **`patient_generator/database.py`**: Module responsible for database interactions, being refactored to work with PostgreSQL (e.g., using `psycopg2-binary`) and implement connection pooling.
-    - Singleton pattern may still be used for managing the database engine or connection pool.
-=======
      - Primary access point for comprehensive exercise visualizations.
      - Hosts the `ExerciseDashboard` React component (`enhanced-visualization-dashboard.tsx`).
      - Compiled to `static/dist/bundle.js`.
@@ -76,7 +52,6 @@
         - Functions for job data management.
     - Connection pooling for efficient database access.
     - SQLAlchemy might be used for ORM capabilities or with Alembic.
->>>>>>> 43ccd77f
 
 5. **Output Handling**:
    - Multiple format support (JSON, XML)
@@ -133,17 +108,6 @@
 8.  **`MedicalConditionGenerator` (`medical.py`)**:
     *   Receives injury type distributions and severity parameters from `ConfigurationManager`.
     *   Generates medical conditions.
-
-5. **FHIR Generator** (`fhir_generator.py`):
-   - Converts patient objects to HL7 FHIR R4 bundles
-   - Creates patient, condition, observation, and procedure resources
-   - Ensures compliance with FHIR standards
-
-6. **Output Formatter** (`formatter.py`):
-   - Converts data to different output formats
-   - Handles compression and encryption
-   - Creates NDEF-formatted data for NFC tags
-
 9.  **`FHIRGenerator` (`fhir_generator.py`)**:
     *   Converts patient objects (now with dynamically generated attributes) to HL7 FHIR R4 bundles.
 10. **`OutputFormatter` (`formatter.py`)**:
@@ -222,18 +186,11 @@
     *   Uneven test coverage, particularly for some frontend components and API integration aspects.
     *   Need for expanded unit, integration, and potentially end-to-end tests.
 
-<<<<<<< HEAD
-6.  **Database Implementation (Being Addressed by New Architecture)**:
-    *   Previous limitations with SQLite (connection pooling, migration management) are being addressed by migrating to **PostgreSQL** and using **Alembic** for schema migrations.
-    *   The refactor of `patient_generator/database.py` aims to implement robust connection pooling for PostgreSQL.
-    *   Parameterized queries remain essential to prevent SQL injection.
-=======
 6.  **Database Implementation (PostgreSQL & Alembic)**:
     *   The migration to PostgreSQL and use of Alembic addresses previous schema management and some SQLite limitations.
     *   Ensuring efficient connection pooling for PostgreSQL is important.
     *   Parameterized queries remain crucial to prevent SQL injection.
     *   Optimizing database queries for performance with potentially complex configuration data.
->>>>>>> 43ccd77f
 
 7.  **Docker Optimization**:
     *   Container images could be large due to unnecessary dependencies.
