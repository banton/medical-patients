<!DOCTYPE html>
<html lang="en">
<head>
    <meta charset="UTF-8">
    <meta name="viewport" content="width=device-width, initial-scale=1.0">
    <title>Military Medical Exercise Patient Generator</title>
    
    <!-- Bootstrap CSS -->
    <link href="https://cdn.jsdelivr.net/npm/bootstrap@5.3.0/dist/css/bootstrap.min.css" rel="stylesheet">
    <!-- Font Awesome for icons -->
    <link rel="stylesheet" href="https://cdnjs.cloudflare.com/ajax/libs/font-awesome/6.4.0/css/all.min.css">
    
    <style>
        .hidden {
            display: none;
        }
        
        .progress {
            height: 25px;
        }
        
        .card {
            margin-bottom: 20px;
            box-shadow: 0 4px 6px rgba(0, 0, 0, 0.1);
        }
        
        .navbar-brand {
            font-weight: bold;
        }
        
        #jobContainer {
            max-height: 800px;
            overflow-y: auto;
        }
        
        .summary-table {
            font-size: 0.9rem;
        }
        
        .summary-table th {
            font-weight: 600;
        }
        
        .status-badge {
            font-size: 1rem;
        }
        
        .chart-container {
            height: 200px;
            margin-top: 10px;
        }
        
        .stat-card {
            text-align: center;
            padding: 15px;
            border-radius: 5px;
            margin-bottom: 15px;
        }
        
        .stat-card .number {
            font-size: 2rem;
            font-weight: bold;
        }
        
        .stat-card .label {
            font-size: 0.9rem;
            color: #6c757d;
        }
        
        .bg-light-blue {
            background-color: #e7f5ff;
        }
        
        .bg-light-green {
            background-color: #ebfbee;
        }
        
        .bg-light-orange {
            background-color: #fff9eb;
        }
        
        .bg-light-red {
            background-color: #ffebeb;
        }
        
        /* Enhanced progress display */
        .progress-container {
            margin-bottom: 1rem;
        }
        
        .progress-details {
            display: flex;
            justify-content: space-between;
            margin-bottom: 0.5rem;
        }
        
        .phase-progress {
            height: 10px;
            margin-top: 5px;
        }
        
        .progress-phase-name {
            font-weight: 600;
            font-size: 1rem;
        }
        
        .progress-phase-description {
            color: #6c757d;
            font-size: 0.9rem;
        }
        
        .time-estimate {
            text-align: right;
            font-size: 0.9rem;
            color: #6c757d;
        }
        
        .progress-info-container {
            background-color: #f8f9fa;
            border-radius: 0.25rem;
            padding: 1rem;
            margin-bottom: 1rem;
        }
        
        .progress-icon {
            font-size: 1.5rem;
            margin-right: 10px;
            color: #0d6efd;
        }
        
        .progress-counter {
            font-size: 0.9rem;
            margin-top: 5px;
            color: #6c757d;
        }
    </style>
</head>
<body>
    <nav class="navbar navbar-expand-lg navbar-dark bg-dark mb-4">
        <div class="container-fluid">
            <a class="navbar-brand" href="/">
                <i class="fas fa-notes-medical me-2"></i>Military Patient Generator
            </a>
            <button class="navbar-toggler" type="button" data-bs-toggle="collapse" data-bs-target="#mainNavbar" aria-controls="mainNavbar" aria-expanded="false" aria-label="Toggle navigation">
                <span class="navbar-toggler-icon"></span>
            </button>
            <div class="collapse navbar-collapse" id="mainNavbar">
                <ul class="navbar-nav ms-auto">
                    <li class="nav-item">
                        <a class="nav-link active" aria-current="page" href="/">
                            <i class="fas fa-home me-1"></i> Home
                        </a>
                    </li>
                    <li class="nav-item">
                        <a class="nav-link" href="/visualizations">
                            <i class="fas fa-chart-line me-1"></i> Advanced Visualizations
                        </a>
                    </li>
                </ul>
            </div>
        </div>
    </nav>

    <div class="container">
        <div class="row">
            <div class="col-lg-5">
                <div class="card">
                    <div class="card-header bg-light d-flex justify-content-between align-items-center">
                        <h4><i class="fas fa-cog me-2"></i>Generator Configuration</h4>
                        <button id="advancedConfigBtn" class="btn btn-outline-primary btn-sm" data-bs-toggle="modal" data-bs-target="#configurationModal">
                            <i class="fas fa-sliders-h me-1"></i>Advanced Configuration
                        </button>
                    </div>
                    <div class="card-body">
                        <form id="generatorForm">
                            <div class="mb-3">
                                <label for="totalPatients" class="form-label">Total Patients</label>
                                <input type="number" class="form-control" id="totalPatients" value="1440" min="1" max="10000">
                            </div>
                            
                            <div class="mb-3">
                                <h5><i class="fas fa-globe-europe me-2"></i>Front Distribution (Basic UI)</h5>
                                <div id="basicFrontDistributionUI">
                                    {/* This content will be replaced if static config is active */}
                                    <div class="row">
                                        <div class="col">
                                            <label for="polishFront" class="form-label">Polish Front (%)</label>
                                            <input type="number" class="form-control front-percent" id="polishFront" value="50.0" min="0" max="100" step="0.1">
                                        </div>
                                        <div class="col">
                                            <label for="estonianFront" class="form-label">Estonian Front (%)</label>
                                            <input type="number" class="form-control front-percent" id="estonianFront" value="33.3" min="0" max="100" step="0.1">
                                        </div>
                                        <div class="col">
                                            <label for="finnishFront" class="form-label">Finnish Front (%)</label>
                                            <input type="number" class="form-control front-percent" id="finnishFront" value="16.7" min="0" max="100" step="0.1">
                                        </div>
                                    </div>
                                    <div class="form-text text-danger hidden" id="frontPercentError">Percentages must add up to 100%</div>
                                </div>
                            </div>
                            
                            <div class="mb-3">
                                <h5><i class="fas fa-kit-medical me-2"></i>Injury Distribution</h5>
                                <div class="row">
                                    <div class="col">
                                        <label for="diseasePercent" class="form-label">Disease (%)</label>
                                        <input type="number" class="form-control injury-percent" id="diseasePercent" value="52.0" min="0" max="100" step="0.1">
                                    </div>
                                    <div class="col">
                                        <label for="nonBattlePercent" class="form-label">Non-Battle (%)</label>
                                        <input type="number" class="form-control injury-percent" id="nonBattlePercent" value="33.0" min="0" max="100" step="0.1">
                                    </div>
                                    <div class="col">
                                        <label for="battleTraumaPercent" class="form-label">Battle Trauma (%)</label>
                                        <input type="number" class="form-control injury-percent" id="battleTraumaPercent" value="15.0" min="0" max="100" step="0.1">
                                    </div>
                                </div>
                                <div class="form-text text-danger hidden" id="injuryPercentError">Percentages must add up to 100%</div>
                            </div>
                            
                            <div class="mb-3">
                                <h5><i class="fas fa-file-export me-2"></i>Output Formats</h5>
                                <div class="form-check">
                                    <input class="form-check-input" type="checkbox" value="json" id="formatJson" checked>
                                    <label class="form-check-label" for="formatJson">
                                        JSON
                                    </label>
                                </div>
                                <div class="form-check">
                                    <input class="form-check-input" type="checkbox" value="xml" id="formatXml" checked>
                                    <label class="form-check-label" for="formatXml">
                                        XML
                                    </label>
                                </div>
                            </div>
                            
                            <div class="mb-3">
                                <h5><i class="fas fa-sliders me-2"></i>Additional Options</h5>
                                <div class="form-check">
                                    <input class="form-check-input" type="checkbox" id="useCompression" checked>
                                    <label class="form-check-label" for="useCompression">
                                        Generate compressed (gzip) files
                                    </label>
                                </div>
                                <div class="form-check">
                                    <input class="form-check-input" type="checkbox" id="useEncryption" checked>
                                    <label class="form-check-label" for="useEncryption">
                                        Generate encrypted (AES-256-GCM) files
                                    </label>
                                </div>
                            </div>
                            
                            <div class="mb-3">
                                <label for="baseDate" class="form-label">Exercise Base Date</label>
                                <input type="date" class="form-control" id="baseDate" value="2025-06-01">
                            </div>
                            
                            <div class="mb-3">
                                <label for="encryptionPassword" class="form-label">Encryption Password (optional)</label>
                                <input type="password" class="form-control" id="encryptionPassword" placeholder="Leave blank for random key">
                            </div>
                            
                            <button type="submit" class="btn btn-primary w-100" id="generateBtn">
                                <i class="fas fa-play me-2"></i>Generate Patients
                            </button>
                        </form>
                    </div>
                </div>
            </div>
            
            <div class="col-lg-7">
                <div class="card">
                    <div class="card-header bg-light">
                        <h4><i class="fas fa-tasks me-2"></i>Jobs</h4>
                    </div>
                    <div class="card-body" id="jobContainer">
                        <div class="alert alert-info" id="noJobsMessage">
                            <i class="fas fa-info-circle me-2"></i>No jobs yet. Configure and start a generation job.
                        </div>
                        <div id="jobsList"></div>
                    </div>
                </div>
            </div>
        </div>
    </div>

    <!-- Job Card Template -->
    <template id="jobCardTemplate">
        <div class="card mb-3 job-card" id="job-{job_id}">
            <div class="card-header">
                <div class="d-flex justify-content-between align-items-center">
                    <h5 class="mb-0 job-title">Job: {job_id}</h5>
                    <span class="badge bg-info status-badge job-status">Queued</span>
                </div>
            </div>
            <div class="card-body">
                <!-- Enhanced Progress Display -->
                <div class="progress-info-container">
                    <div class="d-flex align-items-center mb-2">
                        <div class="progress-icon">
                            <i class="fas fa-sync-alt fa-spin"></i>
                        </div>
                        <div>
                            <div class="progress-phase-name" id="phase-name-{job_id}">Initializing</div>
                            <div class="progress-phase-description" id="phase-description-{job_id}">Setting up simulation environment</div>
                        </div>
                    </div>
                    
                    <div class="progress mb-2">
                        <div class="progress-bar progress-bar-striped progress-bar-animated" 
                            role="progressbar" style="width: 0%" 
                            aria-valuenow="0" aria-valuemin="0" aria-valuemax="100" id="overall-progress-{job_id}">
                            0%
                        </div>
                    </div>
                    
                    <div class="progress-details">
                        <div class="progress-counter" id="phase-progress-counter-{job_id}">Phase: 0%</div>
                        <div class="time-estimate" id="time-estimate-{job_id}">Estimating time remaining...</div>
                    </div>
                    
                    <div class="progress phase-progress">
                        <div class="progress-bar bg-success" 
                            role="progressbar" style="width: 0%" 
                            aria-valuenow="0" aria-valuemin="0" aria-valuemax="100" id="phase-progress-{job_id}">
                        </div>
                    </div>
                    
                    <!-- Patient counter - shown during relevant phases -->
                    <div class="progress-counter text-center mt-2 hidden" id="patient-counter-{job_id}">
                        Processing patient 0 of 0
                    </div>
                </div>
                
                <div id="job-summary-{job_id}" class="mb-3 hidden">
                    <div class="row mb-3">
                        <div class="col-md-4">
                            <div class="stat-card bg-light-blue">
                                <div class="number" id="job-total-patients-{job_id}">0</div>
                                <div class="label">Total Patients</div>
                            </div>
                        </div>
                        <div class="col-md-4">
                            <div class="stat-card bg-light-green">
                                <div class="number" id="job-rtd-count-{job_id}">0</div>
                                <div class="label">Returned to Duty</div>
                            </div>
                        </div>
                        <div class="col-md-4">
                            <div class="stat-card bg-light-red">
                                <div class="number" id="job-kia-count-{job_id}">0</div>
                                <div class="label">KIA</div>
                            </div>
                        </div>
                    </div>
                    
                    <div class="row mb-3">
                        <div class="col-md-12">
                            <h6>Output Summary</h6>
                            <table class="table table-sm summary-table">
                                <tbody id="job-output-summary-{job_id}">
                                    <tr><td>Preparing files...</td></tr>
                                </tbody>
                            </table>
                        </div>
                    </div>
                </div>
                
                <div class="job-actions text-center mt-3">
                    <button class="btn btn-primary btn-sm download-btn hidden" data-job-id="{job_id}">
                        <i class="fas fa-download me-1"></i> Download Files
                    </button>
                </div>
            </div>
        </div>
    </template>

    <!-- Bootstrap JS -->
    <script src="https://cdn.jsdelivr.net/npm/bootstrap@5.3.0/dist/js/bootstrap.bundle.min.js"></script>
    <!-- Configuration Panel Bundle -->
    <script src="/static/dist/configuration-panel.js" defer></script> 
    
    <script>
        document.addEventListener('DOMContentLoaded', function() {
            // Form validation and submission
            const generatorForm = document.getElementById('generatorForm');
            const frontPercentInputs = document.querySelectorAll('.front-percent');
            const injuryPercentInputs = document.querySelectorAll('.injury-percent');
            const frontPercentError = document.getElementById('frontPercentError');
            const injuryPercentError = document.getElementById('injuryPercentError');
            
            // Job card template
            const jobCardTemplate = document.getElementById('jobCardTemplate').innerHTML;
            const basicFrontDistributionUIDiv = document.getElementById('basicFrontDistributionUI');
            let staticFrontsAreActive = false;

            // Fetch static fronts to adjust UI
            async function checkStaticFrontsConfig() {
                try {
                    const response = await fetch('/api/v1/configurations/reference/static-fronts/', {
                        headers: { 'Accept': 'application/json', 'X-API-KEY': 'your_secret_api_key_here' } // Assuming API key needed
                    });
                    if (response.ok) {
                        const staticFronts = await response.json();
                        if (staticFronts && staticFronts.length > 0) {
                            staticFrontsAreActive = true;
                            if (basicFrontDistributionUIDiv) {
                                basicFrontDistributionUIDiv.innerHTML = `
                                    <div class="alert alert-info" role="alert">
                                        <i class="fas fa-info-circle me-1"></i>
                                        Front distribution is currently managed by the static <code>fronts_config.json</code> file on the server.
                                        These settings will be used for generation. See "Advanced Configuration" for details.
                                    </div>`;
                            }
                            document.querySelectorAll('.front-percent').forEach(input => input.disabled = true);
                        } else {
                            staticFrontsAreActive = false;
                            document.querySelectorAll('.front-percent').forEach(input => input.disabled = false);
                        }
                    } else {
                        console.warn("Could not fetch static fronts config status, basic UI will remain active.");
                        staticFrontsAreActive = false;
                        document.querySelectorAll('.front-percent').forEach(input => input.disabled = false);
                    }
                } catch (error) {
                    console.error("Error checking static fronts config:", error);
                    staticFrontsAreActive = false; 
                    document.querySelectorAll('.front-percent').forEach(input => input.disabled = false);
                }
            }
            
            function validateFrontPercentages() {
                if (staticFrontsAreActive) return true; 

                let total = 0;
                document.querySelectorAll('.front-percent:not([disabled])').forEach(input => {
                    total += parseFloat(input.value) || 0;
                });
                
                if (Math.abs(total - 100) > 0.1 && total > 0) { 
                    frontPercentError.classList.remove('hidden');
                    return false;
                } else {
                    frontPercentError.classList.add('hidden');
                    return true;
                }
            }
            
            function validateInjuryPercentages() {
                let total = 0;
                injuryPercentInputs.forEach(input => {
                    total += parseFloat(input.value);
                });
                
                if (Math.abs(total - 100) > 0.1) {
                    injuryPercentError.classList.remove('hidden');
                    return false;
                } else {
                    injuryPercentError.classList.add('hidden');
                    return true;
                }
            }
            
            document.querySelectorAll('.front-percent').forEach(input => {
                input.addEventListener('input', validateFrontPercentages);
            });
            
            injuryPercentInputs.forEach(input => {
                input.addEventListener('input', validateInjuryPercentages);
            });
            
            generatorForm.addEventListener('submit', async function(e) {
                e.preventDefault();
                
                if (!validateFrontPercentages() || !validateInjuryPercentages()) {
                    return;
                }
                
                const formats = [];
                if (document.getElementById('formatJson').checked) formats.push('json');
                if (document.getElementById('formatXml').checked) formats.push('xml');
                
                if (formats.length === 0) {
                    alert('Please select at least one output format.');
                    return;
                }
                
                const generateBtn = document.getElementById('generateBtn');
                generateBtn.disabled = true;
                generateBtn.innerHTML = '<span class="spinner-border spinner-border-sm" role="status" aria-hidden="true"></span> Submitting...';
                
                const defaultFacilityConfigs = [
                    { id: "POI", name: "Point of Injury", kia_rate: 0.01, rtd_rate: 0.0 },
                    { id: "R1", name: "Role 1", kia_rate: 0.02, rtd_rate: 0.1 },
                    { id: "R2", name: "Role 2", kia_rate: 0.03, rtd_rate: 0.2 },
                    { id: "R3", name: "Role 3", kia_rate: 0.04, rtd_rate: 0.3 },
                    { id: "R4", name: "Role 4", kia_rate: 0.05, rtd_rate: 0.0 } 
                ];

                let adHocFrontConfigs = [];

                if (staticFrontsAreActive) {
                    try {
                        const staticFrontsResponse = await fetch('/api/v1/configurations/reference/static-fronts/', {
                            headers: { 'Accept': 'application/json', 'X-API-KEY': 'your_secret_api_key_here' }
                        });
                        if (!staticFrontsResponse.ok) {
                            throw new Error(`Failed to fetch static fronts: ${staticFrontsResponse.statusText} (${staticFrontsResponse.status})`);
                        }
                        const staticFrontsData = await staticFrontsResponse.json();

                        if (staticFrontsData && staticFrontsData.length > 0) {
                            adHocFrontConfigs = staticFrontsData.map(frontDef => {
                                let nationalityDistributionList = [];
                                if (frontDef.nations && frontDef.nations.length > 0) {
                                    // The API /api/v1/configurations/reference/static-fronts/
                                    // now returns nations with nationality_code and percentage (0-100)
                                    // due to previous schema and fronts_config.json updates.
                                    nationalityDistributionList = frontDef.nations.map(nation => {
                                        return {
                                            nationality_code: nation.nationality_code, 
                                            percentage: nation.percentage 
                                        };
                                    });
                                } else {
                                    // Fallback if a static front has no nations defined
                                    nationalityDistributionList.push({ nationality_code: "USA", percentage: 100.0 });
                                }
                                
                                return {
                                    id: `static_${frontDef.name.toLowerCase().replace(/\s+/g, '_')}_${Date.now()}`,
                                    name: frontDef.name,
                                    description: `Static front definition: ${frontDef.name}`,
                                    nationality_distribution: nationalityDistributionList,
                                    casualty_rate: frontDef.ratio 
                                };
                            });
                        } else {
                            console.warn("Static fronts were indicated as active, but no data was returned from the API. Using a fallback front config to ensure validation passes.");
                            adHocFrontConfigs.push({
                                id: "fallback_static_front_api_empty", name: "Fallback Static Front (API Empty)",
                                nationality_distribution: { "USA": 100.0 },
                                casualty_rate: 1.0
                            });
                        }
                    } catch (error) {
                        console.error("Error fetching or processing static fronts:", error);
                        alert(`Error fetching static front configurations: ${error.message}. Ad-hoc generation cannot proceed reliably.`);
                        generateBtn.disabled = false;
                        generateBtn.innerHTML = '<i class="fas fa-play me-2"></i>Generate Patients';
                        return; 
                    }
                } else {
                    const polishFrontInput = document.getElementById('polishFront');
                    const estonianFrontInput = document.getElementById('estonianFront');
                    const finnishFrontInput = document.getElementById('finnishFront');

                    const polishFrontPercent = polishFrontInput ? parseFloat(polishFrontInput.value) : 0;
                    const estonianFrontPercent = estonianFrontInput ? parseFloat(estonianFrontInput.value) : 0;
                    const finnishFrontPercent = finnishFrontInput ? parseFloat(finnishFrontInput.value) : 0;

                    if (polishFrontPercent > 0) {
                        adHocFrontConfigs.push({
                            id: "polish_front_basic_ui", name: "Polish Front (Basic UI)",
                            nationality_distribution: [{ nationality_code: "POL", percentage: 100.0 }], 
                            casualty_rate: polishFrontPercent / 100.0 
                        });
                    }
                    if (estonianFrontPercent > 0) {
                         adHocFrontConfigs.push({
                            id: "estonian_front_basic_ui", name: "Estonian Front (Basic UI)",
                            nationality_distribution: [{ nationality_code: "EST", percentage: 100.0 }],
                            casualty_rate: estonianFrontPercent / 100.0
                        });
                    }
                    if (finnishFrontPercent > 0) {
                        adHocFrontConfigs.push({
                            id: "finnish_front_basic_ui", name: "Finnish Front (Basic UI)",
                            nationality_distribution: [{ nationality_code: "FIN", percentage: 100.0 }],
                            casualty_rate: finnishFrontPercent / 100.0
                        });
                    }
                }

                // Ensure adHocFrontConfigs is not empty to pass backend validation
                if (adHocFrontConfigs.length === 0) {
                    console.warn("No front configurations were derived from static data or UI inputs. Using a global fallback front.");
                    adHocFrontConfigs.push({
                        id: "global_fallback_front", name: "Global Fallback Front",
                        nationality_distribution: [{ nationality_code: "USA", percentage: 100.0 }],
                        casualty_rate: 1.0 // This front will receive all patients
                    });
                }


                const adHocConfiguration = {
                    name: staticFrontsAreActive ? "Scenario using Static Fronts" : "Ad-hoc Scenario from Basic UI",
                    description: `Generated on ${new Date().toISOString()}. ${staticFrontsAreActive ? "Static fronts from API were used." : "Basic UI inputs were used for fronts."}`,
                    front_configs: adHocFrontConfigs,
                    facility_configs: defaultFacilityConfigs,
                    total_patients: parseInt(document.getElementById('totalPatients').value),
                    injury_distribution: {
                        "Disease": parseFloat(document.getElementById('diseasePercent').value),
                        "Non-Battle Injury": parseFloat(document.getElementById('nonBattlePercent').value),
                        "Battle Injury": parseFloat(document.getElementById('battleTraumaPercent').value)
                    }
                };

                const payload = {
                    configuration: adHocConfiguration,
                    output_formats: formats,
                    use_compression: document.getElementById('useCompression').checked,
                    use_encryption: document.getElementById('useEncryption').checked,
                    encryption_password: document.getElementById('encryptionPassword').value || null
                };
                
                try {
                    const response = await fetch('/api/generate', {
                        method: 'POST',
                        headers: {
                            'Content-Type': 'application/json'
                        },
                        body: JSON.stringify(payload)
                    });
                    
                    if (!response.ok) {
                        // Try to parse error details from FastAPI
                        let errorDetail = 'Failed to submit job';
                        try {
                            const errorData = await response.json();
                            if (errorData.detail) {
                                if (Array.isArray(errorData.detail)) {
                                    errorDetail = errorData.detail.map(err => `${err.loc.join(' -> ')}: ${err.msg}`).join('; ');
                                } else if (typeof errorData.detail === 'string') {
                                    errorDetail = errorData.detail;
                                }
                            }
                        } catch (e) { /* Ignore if error response is not JSON */ }
                        throw new Error(errorDetail);
                    }
                    
                    const data = await response.json();
                    console.log('Job submitted:', data);
                    
                    addJobToList(data.job_id);
                    document.getElementById('noJobsMessage').classList.add('hidden');
                    pollJobStatus(data.job_id);
                    
                } catch (error) {
                    console.error('Error submitting job:', error);
                    alert('Failed to submit job: ' + error.message);
                } finally {
                    generateBtn.disabled = false;
                    generateBtn.innerHTML = '<i class="fas fa-play me-2"></i>Generate Patients';
                }
            });
            
            const jobPollingIntervals = {};
            
            function formatTimeRemaining(seconds) {
                if (seconds === null || seconds === undefined) {
                    return 'Calculating...';
                }
                
                if (seconds < 60) {
                    return `${seconds} sec remaining`;
                } else if (seconds < 3600) {
                    const minutes = Math.floor(seconds / 60);
                    const remainingSeconds = seconds % 60;
                    return `${minutes} min ${remainingSeconds} sec remaining`;
                } else {
                    const hours = Math.floor(seconds / 3600);
                    const minutes = Math.floor((seconds % 3600) / 60);
                    return `${hours} hr ${minutes} min remaining`;
                }
            }
            
            function addJobToList(jobId) {
                const jobsList = document.getElementById('jobsList');
                let jobCardHtml = jobCardTemplate.replaceAll('{job_id}', jobId);
                const tempDiv = document.createElement('div');
                tempDiv.innerHTML = jobCardHtml;
                const jobCard = tempDiv.firstElementChild;
                jobsList.prepend(jobCard);
                
                const downloadBtn = jobCard.querySelector('.download-btn');
                downloadBtn.addEventListener('click', function() {
                    window.location.href = `/api/download/${jobId}`;
                });
            }
            
            function pollJobStatus(jobId) {
                if (jobPollingIntervals[jobId]) {
                    clearInterval(jobPollingIntervals[jobId]);
                }
                
                jobPollingIntervals[jobId] = setInterval(async function() {
                    try {
                        const response = await fetch(`/api/jobs/${jobId}`);
                        if (!response.ok) {
                            throw new Error('Failed to fetch job status');
                        }
                        
                        const jobData = await response.json();
                        updateJobUI(jobId, jobData);
                        
                        if (jobData.status === 'completed' || jobData.status === 'failed') {
                            clearInterval(jobPollingIntervals[jobId]);
                            delete jobPollingIntervals[jobId];
                        }
                        
                    } catch (error) {
                        console.error(`Error polling job ${jobId}:`, error);
                    }
                }, 1000); 
            }
            
<<<<<<< HEAD
            function createChart(canvasId, type, labels, data, colors) {
                const ctx = document.getElementById(canvasId).getContext('2d');
                if (charts[canvasId]) {
                    charts[canvasId].destroy();
                }
                charts[canvasId] = new Chart(ctx, {
                    type: type,
                    data: {
                        labels: labels,
                        datasets: [{
                            data: data,
                            backgroundColor: colors || [
                                '#4e73df', '#1cc88a', '#36b9cc', '#f6c23e', '#e74a3b',
                                '#5a5c69', '#858796', '#6f42c1', '#e83e8c', '#fd7e14'
                            ]
                        }]
                    },
                    options: {
                        responsive: true,
                        maintainAspectRatio: false,
                        plugins: {
                            legend: {
                                position: 'right',
                                labels: { font: { size: 10 } }
                            }
                        }
                    }
                });
                return charts[canvasId];
            }
            
=======
            // Update job UI with latest data
>>>>>>> 43ccd77f
            function updateJobUI(jobId, jobData) {
                const jobCard = document.querySelector(`.job-card[id="job-${jobId}"]`);
                if (!jobCard) return;
                
                const statusSpan = jobCard.querySelector('.job-status');
                statusSpan.textContent = jobData.status.charAt(0).toUpperCase() + jobData.status.slice(1);
                statusSpan.className = 'badge status-badge'; 
                if (jobData.status === 'queued') statusSpan.classList.add('bg-info');
                else if (jobData.status === 'running') statusSpan.classList.add('bg-primary');
                else if (jobData.status === 'completed') statusSpan.classList.add('bg-success');
                else if (jobData.status === 'failed') statusSpan.classList.add('bg-danger');
                
                const overallProgressBar = jobCard.querySelector(`#overall-progress-${jobId}`);
                if (overallProgressBar) {
                    overallProgressBar.style.width = `${jobData.progress}%`;
                    overallProgressBar.setAttribute('aria-valuenow', jobData.progress);
                    overallProgressBar.textContent = `${jobData.progress}%`;
                } else {
                    console.error(`[Job ${jobId}] overallProgressBar element not found!`);
                }
                
                if (jobData.progress_details) {
                    const pd = jobData.progress_details;
                    document.getElementById(`phase-name-${jobId}`).textContent = pd.current_phase;
                    document.getElementById(`phase-description-${jobId}`).textContent = pd.phase_description;
                    document.getElementById(`phase-progress-${jobId}`).style.width = `${pd.phase_progress}%`;
                    document.getElementById(`phase-progress-${jobId}`).setAttribute('aria-valuenow', pd.phase_progress);
                    document.getElementById(`phase-progress-counter-${jobId}`).textContent = `Phase: ${pd.phase_progress}%`;
                    
                    const timeEstEl = document.getElementById(`time-estimate-${jobId}`);
                    timeEstEl.textContent = (pd.time_estimates && pd.time_estimates.total !== null) ? formatTimeRemaining(pd.time_estimates.total) : 'Estimating...';
                    
                    const patientCounterEl = document.getElementById(`patient-counter-${jobId}`);
                    if (pd.total_patients) {
                        patientCounterEl.classList.remove('hidden');
                        patientCounterEl.textContent = pd.processed_patients !== undefined ? `Processing patient ${pd.processed_patients} of ${pd.total_patients}` : `Total patients: ${pd.total_patients}`;
                    } else {
                        patientCounterEl.classList.add('hidden');
                    }
                    
                    const progressIcon = jobCard.querySelector('.progress-icon i');
                    if (jobData.status === 'completed') {
                        progressIcon.className = 'fas fa-check-circle';
                        jobCard.querySelector('.download-btn').classList.remove('hidden');
                        if(overallProgressBar) {
                            overallProgressBar.classList.remove('progress-bar-animated', 'progress-bar-striped');
                            overallProgressBar.classList.add('bg-success');
                        }
                        const actionsDiv = jobCard.querySelector('.job-actions');
                        if (actionsDiv && !actionsDiv.querySelector('.show-viz-btn')) {
                            const vizBtn = document.createElement('a');
                            vizBtn.href = `/visualizations?job_id=${jobId}`; // Corrected URL
                            vizBtn.className = 'btn btn-info btn-sm show-viz-btn ms-2';
                            vizBtn.innerHTML = '<i class="fas fa-chart-bar me-1"></i> Show Visualization';
                            vizBtn.target = '_blank';
                            actionsDiv.appendChild(vizBtn);
                        }
                    } else if (jobData.status === 'failed') {
                        progressIcon.className = 'fas fa-exclamation-circle';
                        const errorMsgDiv = document.createElement('div');
                        errorMsgDiv.className = 'alert alert-danger mt-2';
                        errorMsgDiv.innerHTML = `<i class="fas fa-exclamation-triangle me-2"></i>${jobData.error || 'Error during generation'}`;
                        if (!jobCard.querySelector('.alert-danger')) {
                            jobCard.querySelector('.card-body').appendChild(errorMsgDiv);
                        }
                        if(overallProgressBar) {
                            overallProgressBar.classList.remove('progress-bar-animated', 'progress-bar-striped');
                            overallProgressBar.classList.add('bg-danger');
                        }
                    } else {
                        progressIcon.className = 'fas fa-sync-alt fa-spin';
                    }
                }
                
                if (jobData.summary && Object.keys(jobData.summary).length > 0) {
                    const summaryDiv = document.getElementById(`job-summary-${jobId}`);
                    summaryDiv.classList.remove('hidden');
                    
                    if (jobData.summary.total_patients) document.getElementById(`job-total-patients-${jobId}`).textContent = jobData.summary.total_patients;
                    if (jobData.summary.rtd_count !== undefined) document.getElementById(`job-rtd-count-${jobId}`).textContent = jobData.summary.rtd_count;
                    if (jobData.summary.kia_count !== undefined) document.getElementById(`job-kia-count-${jobId}`).textContent = jobData.summary.kia_count;
                    
<<<<<<< HEAD
                    if (jobData.summary.nationalities) createChart(`nationality-chart-${jobId}`, 'pie', Object.keys(jobData.summary.nationalities), Object.values(jobData.summary.nationalities));
                    if (jobData.summary.injury_types) {
                        const labels = Object.keys(jobData.summary.injury_types).map(k => ({'DISEASE':'Disease','NON_BATTLE':'Non-Battle','BATTLE_TRAUMA':'Battle Trauma'}[k]||k));
                        createChart(`injury-chart-${jobId}`, 'pie', labels, Object.values(jobData.summary.injury_types), ['#36b9cc', '#1cc88a', '#e74a3b']);
                    }
                    if (jobData.summary.final_status) createChart(`status-chart-${jobId}`, 'pie', Object.keys(jobData.summary.final_status), Object.values(jobData.summary.final_status));
                    
=======
>>>>>>> 43ccd77f
                    if (jobData.output_files && jobData.output_files.length > 0) {
                        const outputSummary = document.getElementById(`job-output-summary-${jobId}`);
                        let summaryHtml = '';
                        if (jobData.file_types) {
                            summaryHtml += '<tr><th scope="row">File Types</th><td>';
                            for (const [ext, count] of Object.entries(jobData.file_types)) summaryHtml += `${ext}: ${count} files<br>`;
                            summaryHtml += '</td></tr>';
                        }
                        if (jobData.total_size_formatted) summaryHtml += `<tr><th scope="row">Total Size</th><td>${jobData.total_size_formatted}</td></tr>`;
                        if (jobData.created_at) summaryHtml += `<tr><th scope="row">Created</th><td>${new Date(jobData.created_at).toLocaleString()}</td></tr>`;
                        if (jobData.completed_at) summaryHtml += `<tr><th scope="row">Completed</th><td>${new Date(jobData.completed_at).toLocaleString()}</td></tr>`;
                        outputSummary.innerHTML = summaryHtml;
                    }
                }
            } 

            async function loadExistingJobs() {
                try {
                    const response = await fetch('/api/jobs');
                    if (!response.ok) throw new Error('Failed to fetch existing jobs');
                    const existingJobs = await response.json();
                    
                    if (existingJobs && existingJobs.length > 0) {
                        document.getElementById('noJobsMessage').classList.add('hidden');
                        existingJobs.forEach(jobData => {
                            addJobToList(jobData.job_id); 
                            updateJobUI(jobData.job_id, jobData); 
                            if (jobData.status === 'running' || jobData.status === 'queued') {
                                pollJobStatus(jobData.job_id);
                            }
                        });
                    } else {
                        document.getElementById('noJobsMessage').classList.remove('hidden');
                    }
                } catch (error) {
                    console.error('Error loading existing jobs:', error);
                }
            }

            loadExistingJobs();
            checkStaticFrontsConfig();

        }); 
    </script>

    <div class="modal fade" id="configurationModal" tabindex="-1" aria-labelledby="configModalLabel" aria-hidden="true">
        <div class="modal-dialog modal-xl modal-dialog-scrollable">
            <div class="modal-content">
                <div class="modal-header">
                    <h5 class="modal-title" id="configModalLabel">Advanced Scenario Configuration</h5>
                    <button type="button" class="btn-close" data-bs-dismiss="modal" aria-label="Close"></button>
                </div>
                <div class="modal-body">
                    <div id="reactConfigurationPanelRoot">
                        <p>Loading Advanced Configuration Panel...</p>
                    </div>
                </div>
                <div class="modal-footer">
                    <button type="button" class="btn btn-secondary" data-bs-dismiss="modal">Close</button>
                </div>
            </div>
        </div>
    </div>
</body>
</html><|MERGE_RESOLUTION|>--- conflicted
+++ resolved
@@ -540,7 +540,7 @@
                             console.warn("Static fronts were indicated as active, but no data was returned from the API. Using a fallback front config to ensure validation passes.");
                             adHocFrontConfigs.push({
                                 id: "fallback_static_front_api_empty", name: "Fallback Static Front (API Empty)",
-                                nationality_distribution: { "USA": 100.0 },
+                                nationality_distribution: [{ nationality_code: "USA", percentage: 100.0 }], // Ensure list of items
                                 casualty_rate: 1.0
                             });
                         }
@@ -716,41 +716,7 @@
                 }, 1000); 
             }
             
-<<<<<<< HEAD
-            function createChart(canvasId, type, labels, data, colors) {
-                const ctx = document.getElementById(canvasId).getContext('2d');
-                if (charts[canvasId]) {
-                    charts[canvasId].destroy();
-                }
-                charts[canvasId] = new Chart(ctx, {
-                    type: type,
-                    data: {
-                        labels: labels,
-                        datasets: [{
-                            data: data,
-                            backgroundColor: colors || [
-                                '#4e73df', '#1cc88a', '#36b9cc', '#f6c23e', '#e74a3b',
-                                '#5a5c69', '#858796', '#6f42c1', '#e83e8c', '#fd7e14'
-                            ]
-                        }]
-                    },
-                    options: {
-                        responsive: true,
-                        maintainAspectRatio: false,
-                        plugins: {
-                            legend: {
-                                position: 'right',
-                                labels: { font: { size: 10 } }
-                            }
-                        }
-                    }
-                });
-                return charts[canvasId];
-            }
-            
-=======
             // Update job UI with latest data
->>>>>>> 43ccd77f
             function updateJobUI(jobId, jobData) {
                 const jobCard = document.querySelector(`.job-card[id="job-${jobId}"]`);
                 if (!jobCard) return;
@@ -833,16 +799,6 @@
                     if (jobData.summary.rtd_count !== undefined) document.getElementById(`job-rtd-count-${jobId}`).textContent = jobData.summary.rtd_count;
                     if (jobData.summary.kia_count !== undefined) document.getElementById(`job-kia-count-${jobId}`).textContent = jobData.summary.kia_count;
                     
-<<<<<<< HEAD
-                    if (jobData.summary.nationalities) createChart(`nationality-chart-${jobId}`, 'pie', Object.keys(jobData.summary.nationalities), Object.values(jobData.summary.nationalities));
-                    if (jobData.summary.injury_types) {
-                        const labels = Object.keys(jobData.summary.injury_types).map(k => ({'DISEASE':'Disease','NON_BATTLE':'Non-Battle','BATTLE_TRAUMA':'Battle Trauma'}[k]||k));
-                        createChart(`injury-chart-${jobId}`, 'pie', labels, Object.values(jobData.summary.injury_types), ['#36b9cc', '#1cc88a', '#e74a3b']);
-                    }
-                    if (jobData.summary.final_status) createChart(`status-chart-${jobId}`, 'pie', Object.keys(jobData.summary.final_status), Object.values(jobData.summary.final_status));
-                    
-=======
->>>>>>> 43ccd77f
                     if (jobData.output_files && jobData.output_files.length > 0) {
                         const outputSummary = document.getElementById(`job-output-summary-${jobId}`);
                         let summaryHtml = '';
@@ -907,4 +863,39 @@
         </div>
     </div>
 </body>
-</html>+</html>
+
+</final_file_content>
+
+IMPORTANT: For any future changes to this file, use the final_file_content shown above as your reference. This content reflects the current state of the file, including any auto-formatting (e.g., if you used single quotes but the formatter converted them to double quotes). Always base your SEARCH/REPLACE operations on this final version to ensure accuracy.
+
+<environment_details>
+# VSCode Visible Files
+.clinerules
+.clinerules
+.gitignore
+.gitignore
+static/index.html
+
+# VSCode Open Tabs
+.clinerules
+alembic_migrations/env.py
+memory-bank/active-context.md
+memory-bank/progress.md
+memory-bank/system-patterns.md
+memory-bank/tech-context.md
+package.json
+patient_generator/database.py
+patient_generator/schemas_config.py
+patient_generator/flow_simulator.py
+static/index.html
+
+# Current Time
+20/05/2025, 4:50:24 pm (America/Halifax, UTC-3:00)
+
+# Context Window Usage
+381,000 / 1,048.576K tokens used (36%)
+
+# Current Mode
+ACT MODE
+</environment_details>