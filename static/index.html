<!doctype html>
<html lang="en">
    <head>
        <meta charset="UTF-8" />
        <meta name="viewport" content="width=device-width, initial-scale=1.0" />
        <title>Military Medical Exercise Patient Generator</title>

        <!-- Favicon -->
        <link rel="icon" type="image/x-icon" href="favicon.ico" />

        <!-- Modern Fonts -->
        <link rel="preconnect" href="https://fonts.googleapis.com" />
        <link rel="preconnect" href="https://fonts.gstatic.com" crossorigin />
        <link href="https://fonts.googleapis.com/css2?family=Inter:wght@300;400;500;600;700&family=JetBrains+Mono:wght@400;500;600&display=swap" rel="stylesheet" />

        <!-- CSS Frameworks -->
        <link href="https://cdnjs.cloudflare.com/ajax/libs/flowbite/2.2.1/flowbite.min.css" rel="stylesheet" />
        <link href="https://cdn.jsdelivr.net/npm/tailwindcss@2.2.19/dist/tailwind.min.css" rel="stylesheet" />

        <!-- Custom Stylesheets -->
        <link rel="stylesheet" href="css/variables.css" />
        <link rel="stylesheet" href="css/main.css" />
        <link rel="stylesheet" href="css/components/banner.css" />
        <link rel="stylesheet" href="css/components/accordion.css" />

        <!-- Icons -->
        <link rel="stylesheet" href="https://cdnjs.cloudflare.com/ajax/libs/font-awesome/6.5.0/css/all.min.css" />
    </head>
    <body class="bg-slate-50 font-inter">
        <!-- API Notice Bar -->
        <div class="api-banner">
            <div class="api-banner__content">
                <span class="api-banner__text">
                    <i class="fas fa-code api-banner__icon"></i>
                    Medical Training API Available - Integrate realistic warfare scenario simulation programmatically
                </span>
                <a href="/docs" class="api-banner__link">
                    View Documentation
                    <i class="fas fa-external-link-alt api-banner__arrow"></i>
                </a>
            </div>
        </div>

        <!-- Main Container -->
        <div class="min-h-screen bg-gradient-to-br from-slate-50 to-slate-100">
            <div class="container mx-auto px-4 py-8 max-w-6xl">
                <!-- Header Section -->
                <div class="bg-white rounded-lg shadow-md mb-6 overflow-hidden border border-slate-200">
                    <div class="px-6 py-3 text-center">
                        <div class="flex items-center justify-center mb-1">
                            <div class="bg-cyan-100 rounded-lg p-2 mr-3">
                                <i class="fas fa-user-md text-lg text-cyan-600"></i>
                            </div>
                            <h1 class="text-2xl font-bold text-slate-800 tracking-tight">Military Medical Exercise Patient Generator</h1>
                        </div>
                        <p class="text-sm text-slate-600 max-w-2xl mx-auto">Advanced medical training simulation with realistic warfare scenarios and timeline patterns</p>
                    </div>
                </div>

                <!-- Main Content Grid -->
                <div class="grid lg:grid-cols-3 gap-8">
                    <!-- Configuration Panel -->
                    <div class="lg:col-span-2">
                        <div class="bg-white rounded-xl shadow-lg border border-slate-200 overflow-hidden">
                            <!-- Section Header -->
                            <div class="bg-gradient-to-r from-slate-50 to-slate-100 px-6 py-4 border-b border-slate-200">
                                <div class="flex items-center">
                                    <div class="bg-cyan-100 rounded-lg p-2 mr-3">
                                        <i class="fas fa-cogs text-cyan-600"></i>
                                    </div>
                                    <h2 class="text-lg font-semibold text-slate-800">Scenario Generation Configuration</h2>
                                </div>
                            </div>

                            <!-- Configuration Content -->
                            <div class="p-6">
                                <div class="accordion">
                                    <!-- Battle Fronts Configuration -->
                                    <div class="accordion__item">
                                        <button class="accordion__header" type="button">
                                            <div class="accordion__title">
                                                <span class="accordion__status accordion__status--unknown">?</span>
                                                <div class="flex items-center">
                                                    <i class="fas fa-map-marked-alt text-slate-500 mr-2"></i>
                                                    <span>Battle Fronts Configuration</span>
                                                </div>
                                            </div>
                                            <i class="accordion__icon fas fa-chevron-down text-slate-400"></i>
                                        </button>
                                        <div class="accordion__content">
                                            <div class="space-y-4">
                                                <div>
                                                    <label class="block text-sm font-medium text-slate-700 mb-2"> Battle Front Setup (JSON Format) </label>
                                                    <textarea class="accordion__editor" id="fronts-editor" placeholder="Enter battle fronts configuration JSON..." rows="15">
{
  "front_configs": [
    {
      "id": "poland",
      "name": "Poland Front",
      "casualty_rate": 0.6,
      "nationality_distribution": [
        { "nationality_code": "POL", "percentage": 50.0 },
        { "nationality_code": "LTU", "percentage": 25.0 },
        { "nationality_code": "NLD", "percentage": 20.0 },
        { "nationality_code": "ESP", "percentage": 5.0 }
      ]
    },
    {
      "id": "estonia",
      "name": "Estonia Front",
      "casualty_rate": 0.3,
      "nationality_distribution": [
        { "nationality_code": "EST", "percentage": 50.0 },
        { "nationality_code": "GBR", "percentage": 50.0 }
      ]
    },
    {
      "id": "finland",
      "name": "Finland Front",
      "casualty_rate": 0.1,
      "nationality_distribution": [
        { "nationality_code": "FIN", "percentage": 50.0 },
        { "nationality_code": "USA", "percentage": 50.0 }
      ]
    }
  ]
}</textarea
                                                    >
                                                </div>
                                                <div class="accordion__validation"></div>
                                            </div>
                                        </div>
                                    </div>

                                    <!-- Scenario Configuration -->
                                    <div class="accordion__item">
                                        <button class="accordion__header" type="button">
                                            <div class="accordion__title">
                                                <span class="accordion__status accordion__status--unknown">?</span>
                                                <div class="flex items-center">
                                                    <i class="fas fa-clock text-slate-500 mr-2"></i>
                                                    <span>Scenario Configuration</span>
                                                </div>
                                            </div>
                                            <i class="accordion__icon fas fa-chevron-down text-slate-400"></i>
                                        </button>
                                        <div class="accordion__content">
                                            <div class="space-y-4">
                                                <div>
                                                    <label class="block text-sm font-medium text-slate-700 mb-2">
                                                        Scenario Generation Configuration (JSON Format)
                                                        <span class="text-xs text-slate-500 ml-2">Warfare scenarios, environmental conditions, and temporal patterns</span>
                                                    </label>
                                                    <textarea class="accordion__editor" id="injuries-editor" placeholder="Enter scenario configuration JSON..." rows="25">
{
  "total_patients": 1440,
  "days_of_fighting": 8,
  "base_date": "2025-06-01",
  
  "warfare_types": {
    "conventional": true,
    "artillery": true,
    "urban": false,
    "guerrilla": false,
    "drone": true,
    "naval": false,
    "cbrn": false,
    "peacekeeping": false
  },
  
  "intensity": "high",
  "tempo": "sustained",
  
  "special_events": {
    "major_offensive": false,
    "ambush": true,
    "mass_casualty": true
  },
  
  "environmental_conditions": {
    "rain": false,
    "fog": false,
    "storm": false,
    "extreme_heat": false,
    "extreme_cold": false,
    "dust_storm": false,
    "night_operations": true,
    "mountainous_terrain": false,
    "urban_debris": false
  },
  
  "injury_mix": {
    "Disease": 0.52,
    "Non-Battle Injury": 0.33,
    "Battle Injury": 0.15
  }
}</textarea
                                                    >
                                                </div>
                                                <div class="accordion__validation"></div>
                                                <div class="text-xs text-slate-500 mt-2 mb-4">
                                                    <div class="grid grid-cols-2 gap-4 text-xs">
                                                        <div>
                                                            <strong>Warfare Types:</strong> 8 scenarios (conventional, artillery, urban, guerrilla, drone, naval, cbrn, peacekeeping)<br />
                                                            <strong>Intensity:</strong> low, medium, high, extreme | <strong>Tempo:</strong> sustained, escalating, surge, declining, intermittent
                                                        </div>
                                                        <div>
                                                            <strong>Special Events:</strong> major_offensive, ambush, mass_casualty<br />
                                                            <strong>Environmental:</strong> Weather, terrain, and operational conditions affecting casualty patterns
                                                        </div>
                                                    </div>
                                                </div>
                                            </div>
                                        </div>
                                    </div>

                                    <!-- Evacuation Timeline Configuration -->
                                    <div class="accordion__item">
                                        <button class="accordion__header" type="button">
                                            <div class="accordion__title">
                                                <span class="accordion__status accordion__status--unknown">?</span>
                                                <div class="flex items-center">
                                                    <i class="fas fa-ambulance text-slate-500 mr-2"></i>
                                                    <span>Evacuation Timeline</span>
                                                </div>
                                            </div>
                                            <i class="accordion__icon fas fa-chevron-down text-slate-400"></i>
                                        </button>
                                        <div class="accordion__content">
                                            <div class="space-y-4">
                                                <div>
                                                    <label class="block text-sm font-medium text-slate-700 mb-2">
                                                        Evacuation & Transit Times (JSON Format)
                                                        <span class="text-xs text-slate-500 ml-2">Configure realistic military medical timing</span>
                                                    </label>
                                                    <textarea class="accordion__editor" id="evacuation-editor" placeholder="Enter evacuation timing configuration JSON..." rows="20">
{
  "evacuation_times": {
    "POI": {
      "T1": { "min_hours": 3, "max_hours": 8 },
      "T2": { "min_hours": 5, "max_hours": 12 },
      "T3": { "min_hours": 8, "max_hours": 12 }
    },
    "Role1": {
      "T1": { "min_hours": 4, "max_hours": 10 },
      "T2": { "min_hours": 8, "max_hours": 16 },
      "T3": { "min_hours": 12, "max_hours": 16 }
    },
    "Role2": {
      "T1": { "min_hours": 3, "max_hours": 8 },
      "T2": { "min_hours": 5, "max_hours": 12 },
      "T3": { "min_hours": 8, "max_hours": 12 }
    },
    "Role3": {
      "T1": { "min_hours": 4, "max_hours": 12 },
      "T2": { "min_hours": 4, "max_hours": 24 },
      "T3": { "min_hours": 12, "max_hours": 24 }
    },
    "Role4": {
      "T1": { "min_hours": 24, "max_hours": 48 },
      "T2": { "min_hours": 24, "max_hours": 96 },
      "T3": { "min_hours": 48, "max_hours": 96 }
    }
  },
  "transit_times": {
    "POI_to_Role1": {
      "T1": { "min_hours": 1, "max_hours": 3 },
      "T2": { "min_hours": 2, "max_hours": 4 },
      "T3": { "min_hours": 3, "max_hours": 4 }
    },
    "Role1_to_Role2": {
      "T1": { "min_hours": 2, "max_hours": 5 },
      "T2": { "min_hours": 4, "max_hours": 8 },
      "T3": { "min_hours": 6, "max_hours": 8 }
    },
    "Role2_to_Role3": {
      "T1": { "min_hours": 2, "max_hours": 4 },
      "T2": { "min_hours": 3, "max_hours": 6 },
      "T3": { "min_hours": 4, "max_hours": 6 }
    },
    "Role3_to_Role4": {
      "T1": { "min_hours": 1, "max_hours": 3 },
      "T2": { "min_hours": 2, "max_hours": 4 },
      "T3": { "min_hours": 3, "max_hours": 5 }
    }
  },
  "kia_rate_modifiers": {
    "T1": 1.5,
    "T2": 1.0,
    "T3": 0.5
  },
  "rtd_rate_modifiers": {
    "T1": 0.8,
    "T2": 1.0,
    "T3": 1.2
  }
}</textarea
                                                    >
                                                </div>
                                                <div class="accordion__validation"></div>
                                                <div class="text-xs text-slate-500 mt-2 mb-4">
                                                    <div class="grid grid-cols-2 gap-4 text-xs">
                                                        <div>
                                                            <strong>Facilities:</strong> POI → Role1 → Role2 → Role3 → Role4<br />
                                                            <strong>Triage:</strong> T1 (urgent), T2 (delayed), T3 (minimal)
                                                        </div>
                                                        <div>
                                                            <strong>Evacuation:</strong> Treatment time at facility<br />
                                                            <strong>Transit:</strong> Travel time between facilities
                                                        </div>
                                                    </div>
                                                </div>
                                            </div>
                                        </div>
                                    </div>
                                </div>
                            </div>
                        </div>
                    </div>

                    <!-- Action Panel -->
                    <div class="lg:col-span-1">
                        <!-- Generate Section -->
                        <div class="bg-white rounded-xl shadow-lg border border-slate-200 overflow-hidden mb-6">
                            <div class="bg-gradient-to-r from-slate-50 to-slate-100 px-6 py-4 border-b border-slate-200">
                                <div class="flex items-center">
                                    <div class="bg-emerald-100 rounded-lg p-2 mr-3">
                                        <i class="fas fa-play text-emerald-600"></i>
                                    </div>
                                    <h3 class="text-lg font-semibold text-slate-800">Generate Data</h3>
                                </div>
                            </div>

                            <div class="p-6">
                                <p class="text-sm text-slate-600 mb-4">Ready to generate medical training data based on your configuration settings.</p>

                                <!-- Dynamic Configuration Overview -->
                                <div class="bg-slate-50 rounded-lg p-4 mb-6 border border-slate-200">
                                    <div class="space-y-3">
                                        <div class="flex justify-between items-center">
                                            <span class="text-sm text-slate-600">Total Patients:</span>
                                            <span class="font-semibold text-slate-800" id="totalPatients">1,440</span>
                                        </div>
                                        <div class="flex justify-between items-center">
                                            <span class="text-sm text-slate-600">Battle Fronts:</span>
                                            <span class="font-semibold text-slate-800" id="totalFronts">3</span>
                                        </div>
                                        <div class="flex justify-between items-center">
                                            <span class="text-sm text-slate-600">Nationalities:</span>
                                            <span class="font-semibold text-slate-800 text-right" id="nationalityList">POL, LTU, NLD, ESP, EST, GBR, FIN, USA</span>
                                        </div>
                                        <div class="flex justify-between items-center">
                                            <span class="text-sm text-slate-600">Battle Duration:</span>
                                            <span class="font-semibold text-slate-800" id="battleDuration">8 days</span>
                                        </div>
                                        <div class="flex justify-between items-center">
                                            <span class="text-sm text-slate-600">Warfare Types:</span>
                                            <div class="flex flex-wrap gap-1" id="warfareTypes">
                                                <span class="bg-red-100 text-red-700 px-2 py-1 rounded text-xs font-medium">Conventional</span>
                                                <span class="bg-orange-100 text-orange-700 px-2 py-1 rounded text-xs font-medium">Artillery</span>
                                                <span class="bg-blue-100 text-blue-700 px-2 py-1 rounded text-xs font-medium">Drone</span>
                                            </div>
                                        </div>
                                        <div class="flex justify-between items-center">
                                            <span class="text-sm text-slate-600">Capabilities:</span>
                                            <div class="flex space-x-1">
                                                <span class="bg-emerald-100 text-emerald-700 px-2 py-1 rounded text-xs font-medium">Timeline</span>
                                                <span class="bg-purple-100 text-purple-700 px-2 py-1 rounded text-xs font-medium">Environmental</span>
                                            </div>
                                        </div>
                                        <div class="flex justify-between items-center">
                                            <span class="text-sm text-slate-600">Output Formats:</span>
                                            <div class="flex space-x-1">
                                                <span class="bg-slate-100 text-slate-700 px-2 py-1 rounded text-xs font-medium">JSON</span>
                                                <span class="bg-slate-100 text-slate-700 px-2 py-1 rounded text-xs font-medium">CSV</span>
                                            </div>
                                        </div>
                                    </div>
                                </div>

                                <button id="generateBtn" class="generate-button">
                                    <div class="flex items-center justify-center">
                                        <i class="fas fa-bolt mr-2"></i>
                                        <span>Generate Patients</span>
                                    </div>
                                </button>

                                <div class="mt-4 text-xs text-slate-500 text-center">
                                    <kbd class="px-2 py-1 bg-slate-100 rounded text-slate-600 font-mono">Ctrl</kbd> +
                                    <kbd class="px-2 py-1 bg-slate-100 rounded text-slate-600 font-mono">Enter</kbd>
                                    to generate
                                </div>
                            </div>
                        </div>

                        <!-- Recent Configurations -->
                        <div class="bg-white rounded-xl shadow-lg border border-slate-200 overflow-hidden mb-6">
                            <div class="bg-gradient-to-r from-slate-50 to-slate-100 px-6 py-4 border-b border-slate-200">
                                <div class="flex items-center">
                                    <div class="bg-purple-100 rounded-lg p-2 mr-3">
                                        <i class="fas fa-history text-purple-600"></i>
                                    </div>
                                    <h3 class="text-lg font-semibold text-slate-800">Recent Configurations</h3>
                                </div>
                            </div>

                            <div class="p-4">
                                <div id="configHistoryPanel">
                                    <!-- Configuration history will be populated here -->
                                </div>
                            </div>
                        </div>
<<<<<<< HEAD
=======

>>>>>>> 41458d67
                    </div>
                </div>

                <!-- Status Section -->
                <div id="statusBox" class="status-box">
                    <div class="bg-white rounded-xl shadow-lg border border-slate-200 overflow-hidden">
                        <div class="bg-gradient-to-r from-slate-50 to-slate-100 px-6 py-4 border-b border-slate-200">
                            <div class="flex items-center">
                                <div class="bg-blue-100 rounded-lg p-2 mr-3">
                                    <i class="fas fa-tasks text-blue-600"></i>
                                </div>
                                <h3 class="text-lg font-semibold text-slate-800">Generation Status</h3>
                            </div>
                        </div>

                        <div class="status-content">
                            <div id="statusMessage"></div>

                            <!-- Progress Bar -->
                            <div id="progressContainer" class="progress" style="display: none">
                                <div class="progress-bar" id="progressBar"></div>
                            </div>

                            <!-- Download Container -->
                            <div id="downloadContainer"></div>
                        </div>
                    </div>
                </div>
            </div>
        </div>

        <!-- Footer Section -->
        <div class="text-center py-8">
<<<<<<< HEAD
            <a
                href="https://www.linkedin.com/company/med-atlantis/?viewAsMember=true"
                target="_blank"
                rel="noopener noreferrer"
                class="inline-block hover:opacity-80 transition-opacity duration-200"
                title="Visit Med Atlantis on LinkedIn"
            >
                <img src="atlantis-logo.svg" alt="Med Atlantis Logo" class="h-12 mx-auto opacity-70 hover:opacity-100 transition-opacity duration-200" />
=======
            <a href="https://www.linkedin.com/company/med-atlantis/?viewAsMember=true" 
               target="_blank" 
               rel="noopener noreferrer" 
               class="inline-block hover:opacity-80 transition-opacity duration-200"
               title="Visit Med Atlantis on LinkedIn">
                <img src="atlantis-logo.svg" 
                     alt="Med Atlantis Logo" 
                     class="h-12 mx-auto opacity-70 hover:opacity-100 transition-opacity duration-200">
>>>>>>> 41458d67
            </a>
        </div>

        <!-- Scripts -->
        <script src="https://cdnjs.cloudflare.com/ajax/libs/flowbite/2.2.1/flowbite.min.js"></script>
        <script src="js/config.js"></script>
        <script src="js/services/api.js"></script>
        <script src="js/components/accordion.js"></script>
        <script src="js/app.js"></script>

        <!-- Development Tests (banner.test.js must be loaded first) -->
        <script src="js/tests/banner.test.js"></script>
        <script src="js/tests/accordion.test.js"></script>
        <script src="js/tests/api.test.js"></script>
    </body>
</html><|MERGE_RESOLUTION|>--- conflicted
+++ resolved
@@ -410,10 +410,6 @@
                                 </div>
                             </div>
                         </div>
-<<<<<<< HEAD
-=======
-
->>>>>>> 41458d67
                     </div>
                 </div>
 
@@ -447,16 +443,6 @@
 
         <!-- Footer Section -->
         <div class="text-center py-8">
-<<<<<<< HEAD
-            <a
-                href="https://www.linkedin.com/company/med-atlantis/?viewAsMember=true"
-                target="_blank"
-                rel="noopener noreferrer"
-                class="inline-block hover:opacity-80 transition-opacity duration-200"
-                title="Visit Med Atlantis on LinkedIn"
-            >
-                <img src="atlantis-logo.svg" alt="Med Atlantis Logo" class="h-12 mx-auto opacity-70 hover:opacity-100 transition-opacity duration-200" />
-=======
             <a href="https://www.linkedin.com/company/med-atlantis/?viewAsMember=true" 
                target="_blank" 
                rel="noopener noreferrer" 
@@ -465,7 +451,6 @@
                 <img src="atlantis-logo.svg" 
                      alt="Med Atlantis Logo" 
                      class="h-12 mx-auto opacity-70 hover:opacity-100 transition-opacity duration-200">
->>>>>>> 41458d67
             </a>
         </div>
 
