# Medical Patients Generator - Claude Code Development Guide

## 🧠 External Memory System
This document serves as Claude Code's persistent memory across sessions. Read this first in every session.

## 🎯 Project Overview
**Project**: Medical Patients Generator
**Type**: Low-use specialist tool for military medical exercises
**Purpose**: Generate simulated patient data with configurable parameters
**Stack**: FastAPI backend, Vanilla JS frontend
**Architecture**: Clean architecture with domain/infrastructure/api separation
**Database**: PostgreSQL
**Deployment**: Traditional VPS and local use

## 📋 Session Protocol

### Start of Session
1. Read this CLAUDE.md file completely
<<<<<<< HEAD
2. Check `memory/current-session.md` for handoff notes
3. Review relevant memory files based on current task
4. **🚨 MANDATORY: Check current git branch and status**
5. **🚨 MANDATORY: Verify git workflow compliance before ANY code changes**
6. Ask: "What are we working on today?"

### During Session
1. **🚨 MANDATORY: Follow git workflow for ALL code changes (no exceptions)**
2. **🔄 MANDATORY TASK TRANSITION PROTOCOL:**
   - **Before starting ANY new task**: Update memory files and todo list
   - **After completing ANY task**: Update progress documentation
   - **Between task phases**: Commit work and update session status
3. Document all significant decisions in appropriate memory files
4. Update progress in `memory/current-session.md`
5. When stuck, write questions in `memory/questions/`
6. Apply "Fix Don't Skip" policy - solve and document all issues
7. **🚨 MANDATORY: Never push directly to main branch**

### End of Session
1. Update `memory/current-session.md` with:
   - What was accomplished
   - Current state
   - Next steps
   - Any blockers or questions
2. **🚨 MANDATORY: Commit all memory updates following git workflow**
3. **🚨 MANDATORY: Document current branch status for next session**
=======
2. Load optimized memory: `cat memory/active/status.md memory/active/context.md`
3. Reference specific files from `memory/reference/` as needed
4. Ask: "What are we working on today?"

### During Session
1. Use `./memory/update.sh "summary"` after significant changes
2. Apply "Fix Don't Skip" policy - solve and document all issues
3. Reference `memory/reference/` for patterns and architecture
4. Keep active tasks updated in memory/active/status.md

### End of Session
1. Run `./memory/update.sh "Session summary"`
2. Update current focus in memory/active/status.md
3. Archive old information if needed
4. Commit all memory updates
>>>>>>> 39d356c7

## 🏗️ Project Structure

### Backend Structure
```
src/
├── main.py              # FastAPI application entry
├── api/                 # API layer
│   └── v1/
│       ├── routers/     # API endpoints
│       ├── dependencies/# Dependency injection
│       └── middleware/  # API middleware
├── domain/              # Business logic
│   ├── models/         # Domain models
│   ├── services/       # Business services
│   └── repositories/   # Repository interfaces
├── infrastructure/      # External interfaces
│   └── repositories/   # Repository implementations
└── core/               # Shared utilities
    ├── cache.py        # Redis caching
    ├── exceptions.py   # Custom exceptions
    └── security.py     # API key validation
```

### Configuration Files
```
patient_generator/
├── demographics.json    # NATO nations data, names, IDs
├── fronts_config.json  # Battle fronts, casualty ratios
└── injuries.json       # Injury distributions
```

### Key API Endpoints (v1 Standardized)
- `POST /api/v1/generation/` - Generate patients (enhanced validation)
- `GET /api/v1/jobs/{job_id}` - Get job status (standardized response)
- `GET /api/v1/jobs/` - List all jobs
- `GET /api/v1/downloads/{job_id}` - Download job results
- `GET /api/v1/visualizations/dashboard-data` - Get dashboard data
- `GET /api/v1/configurations/` - List configurations
- `POST /api/v1/configurations/` - Create configuration
- `GET /docs` - OpenAPI documentation with enhanced schemas

## 🧪 Development Principles

### API First Approach
1. Define API contracts before implementation
2. Use OpenAPI/Swagger documentation
3. Test API endpoints independently
4. Frontend consumes only documented APIs

### TDD Workflow
1. Write test first (failing)
2. Implement minimal code to pass
3. Refactor with confidence
4. Document test purpose
5. Maintain high coverage

### Code Standards
- Type hints for all functions
- Docstrings for modules, classes, methods
- Async/await for I/O operations
- Dependency injection pattern
- Repository pattern for data access
- No complex abstractions - keep it simple

## 🎯 Current Implementation Status & Roadmap

### Backend Core - COMPLETED ✅
- ✅ FastAPI application structure with clean architecture
- ✅ Async patient generation service
- ✅ Job management system with database tracking
- ✅ Configuration management and validation
- ✅ Redis caching (optional)
<<<<<<< HEAD
- ✅ API key authentication (single key)
- ✅ OpenAPI documentation with enhanced schemas
- ✅ API v1 standardization with consistent response models
- ✅ Enhanced input validation with comprehensive error handling
- ✅ Standardized error responses across all endpoints
- ✅ Comprehensive test coverage for API contracts

### Infrastructure Modernization - IN PROGRESS 🚧
- ✅ **Cross-Platform Development Environment** (Priority 1) - **COMPLETED**
- 🏗️ **Multi-Tenant API Key Management** (Priority 1) 
- 🏗️ **Production Scalability Improvements** (Priority 1)
- 🏗️ **DigitalOcean Staging Environment** (Priority 2)
- 📋 **Timeline Viewer Standalone Deployment to viewer.milmed.tech** (Priority 3)

### Frontend Enhancements - PLANNED 📋
- ❌ API promotion banner with live demo key
- ❌ Vertical accordion JSON editors
- ❌ Load previous configurations from database
- ❌ Nationality code validation and assistance
- ❌ Progress tracking with engaging messages
- ❌ Error handling with retry mechanisms
- ❌ File download functionality
- ✅ Basic static HTML interface with Med Atlantis branding
=======
- ✅ API key authentication
- ✅ OpenAPI documentation
- ✅ **NEW**: API v1 standardization with consistent response models
- ✅ **NEW**: Enhanced input validation with comprehensive error handling
- ✅ **NEW**: Standardized error responses across all endpoints
- ✅ **NEW**: Comprehensive test coverage for API contracts

### Frontend (Priority 2)
- ✅ API promotion banner
- ✅ Vertical accordion JSON editors
- ✅ Load previous configurations
- ✅ Nationality code validation  
- ✅ Fun progress messages (2+ seconds)
- ✅ Error retry with reporting
- ✅ Download functionality
- ✅ Basic static HTML interface
>>>>>>> 39d356c7

## 🔧 Key Technical Decisions

### Backend Optimizations COMPLETED
1. ✅ **API Standardization** - All endpoints use consistent v1 versioning
2. ✅ **Response Models** - Standardized Pydantic models for all responses
3. ✅ **Error Handling** - Consistent exception patterns with proper HTTP status codes
4. ✅ **Input Validation** - Comprehensive validation with descriptive error messages
5. ✅ **API Documentation** - Enhanced OpenAPI specs with examples and descriptions

### Frontend Architecture
- **Framework**: Vanilla JS (no framework complexity)
- **Target**: 1080p military laptops
- **Features**: 
  - Single page application
  - API promotion banner (always visible)
  - Vertical accordion layout (one editor visible at a time)
  - JSON editors with nationality validation
  - Load previous configurations from DB
  - Fun progress messages (minimum 2 seconds)
  - Developer-friendly error reporting
  - Download generated files
- **No bells and whistles** - Focus on functionality

## 📝 Memory Map

### `/memory/architecture/`
Design decisions, system architecture, API contracts

### `/memory/implementations/`
Completed features, code patterns, implementation notes

### `/memory/fixes/`
Solved problems, debugging notes, workarounds

### `/memory/patterns/`
Reusable code patterns, testing strategies, common solutions

### `/memory/questions/`
Unresolved questions, clarifications needed, design considerations

### `/memory/context/`
Current task context, work in progress, temporary notes

## 📋 Epic Implementation Roadmap

### Phase 1: Foundation & Stability (Weeks 1-3)
**Epic Links**: 
- [`memory/epics/cross-platform-dev-environment.md`](memory/epics/cross-platform-dev-environment.md)
- [`memory/epics/api-key-management-system.md`](memory/epics/api-key-management-system.md)
- [`memory/epics/production-scalability-improvements.md`](memory/epics/production-scalability-improvements.md)

### Phase 2: Infrastructure Expansion (Weeks 4-6)
**Epic Links**:
- [`memory/epics/digitalocean-staging-environment.md`](memory/epics/digitalocean-staging-environment.md)
- [`memory/epics/timeline-viewer-standalone.md`](memory/epics/timeline-viewer-standalone.md)

### Phase 3: Frontend Enhancement (Weeks 7-9)
**Epic Links**:
- [`memory/epics/frontend-modernization.md`](memory/epics/frontend-modernization.md)

## 📊 Progress Tracking

### Completed This Session ✅
- ✅ Production rollback executed successfully
- ✅ UI modernization with Med Atlantis branding
- ✅ Technical debt analysis documented
- ✅ Cross-platform dev environment plan created
- ✅ API key management system specification completed

### Current Focus 🎯
- 🎉 **EPIC-001 Phase 1-2 COMPLETED**: Cross-platform development environment (Makefile → Task migration)
- 🚧 **EPIC-001 Phase 3 IN PROGRESS**: Complete Task runner migration and documentation
- 📋 **Future**: Timeline viewer standalone deployment to viewer.milmed.tech (separate epic)
- 🏗️ Remaining epic documentation (5 epics)

## 🔐 Security Notes
- API key authentication required
- No personal data generated
- No compliance requirements (HIPAA/GDPR)
- Local/VPS deployment only

## 🎓 Quick Commands

### Development
```bash
# Start development server
python -m uvicorn src.main:app --reload

# Run tests
pytest

# Check code quality
ruff check .
ruff format .

# Generate test data
python demo.py
```

### Frontend Build
```bash
# Build frontend (when implemented)
# No build step needed for vanilla JS
```

## ⚠️ CRITICAL DEVELOPMENT RULES (NON-NEGOTIABLE)

### 🚨 PRODUCTION SAFETY (ABSOLUTE REQUIREMENTS)
1. **🚫 NEVER PUSH TO MAIN** - main branch auto-deploys to live production (https://milmed.tech)
2. **🚫 NO DIRECT MAIN COMMITS** - All changes must go through git workflow
3. **🚫 NO BYPASSING WORKFLOW** - Epic → Develop → Main progression is mandatory
4. **🚫 NO UNTESTED DEPLOYMENTS** - Wait for GitHub CI to pass before any deployment testing

### 🔄 MANDATORY GIT WORKFLOW COMPLIANCE
1. **Branch Check**: Always verify current branch before making changes
2. **Epic Isolation**: Work in epic/feature branches only
3. **Gradual Integration**: Follow Feature → Epic → Develop → Main
4. **Protection Rules**: Respect branch protection (2+ reviews for main)
5. **Emergency Only**: Hotfix directly to main only for critical production issues

### 📋 DEVELOPMENT STANDARDS
1. **Keep it simple** - This is a specialist tool, not a SaaS
2. **No over-engineering** - Avoid unnecessary complexity
3. **Focus on functionality** - UI should be clean and functional
4. **Document everything** - Future Claude sessions need context
5. **Test everything** - TDD is mandatory
6. **🚨 NEVER DECLARE VICTORY WITHOUT TESTING** - Always verify with actual tests before claiming something works

### ⚡ PRE-CHANGE CHECKLIST (MANDATORY)
Before ANY code changes, verify:
- [ ] Current branch identified (`git branch` or `git status`)
- [ ] Working in correct epic/feature branch (NOT main)
- [ ] Git workflow documented and understood
- [ ] Epic context clear and documented
- [ ] Changes align with epic scope and goals

## 🚨 MANDATORY Workflow Enforcement

### SESSION START REQUIREMENTS (NON-NEGOTIABLE)
Before ANY development work, MUST verify:
1. **🔍 Git Status Check**: `git status` and `git branch`
2. **🚫 Main Branch Check**: If on main, immediately switch to epic branch
3. **📋 Epic Context**: Verify current epic and task from memory files
4. **🔄 Workflow Compliance**: Confirm understanding of git workflow rules

### DEVELOPMENT PROTOCOLS (ENFORCED)
- **🏗️ EPIC ISOLATION**: All development in epic/feature branches only
- **🔄 PROGRESSION RULES**: Feature → Epic → Develop → Main (no exceptions)
- **🛡️ PROTECTION RESPECT**: Never bypass branch protection rules
- **📚 DOCUMENTATION**: Update memory files with every significant change

### MIGRATION STATUS
- **ACTIVE**: Transitioning from Makefile to Task runner for cross-platform support
- **PARALLEL**: Makefile remains during transition period
- **TESTING**: Do not test DigitalOcean deployments before GitHub CI passes
- **HANDOFFS**: Always check `memory/current-session.md` and relevant epic files

### 🚨 EMERGENCY PROTOCOLS
- **Production Issues**: Use hotfix branches only
- **Workflow Violations**: Immediate branch correction required
- **CI Failures**: No deployment testing until resolved

### 🚨 CRITICAL DEPLOYMENT CONTEXT (MUST READ)
**Historical Context**: Previous timeline viewer deployment to DigitalOcean broke the main API due to configuration conflicts. This caused production issues.

**IMPORTANT DISTINCTIONS**:
- **"Timeline cleanup"** = Fixing broken DigitalOcean deployment issues, NOT removing working code
- **"Timeline viewer standalone deployment"** = Future task to deploy timeline viewer to `viewer.milmed.tech` separately
- **React Timeline Viewer** = Working solution in `patient-timeline-viewer/` directory - KEEP INTACT

**NEVER**:
- Remove working solutions just because deployment strategy changes
- Confuse "cleanup" with "removal" of working features
- Remove React Timeline Viewer components from main project

## 🗂️ Epic Documentation Structure
```
memory/epics/
├── cross-platform-dev-environment.md       # Priority 1: Task runner migration
├── api-key-management-system.md            # Priority 1: Multi-tenant auth
├── production-scalability-improvements.md  # Priority 1: Database & monitoring
├── digitalocean-staging-environment.md     # Priority 2: Staging infrastructure
├── timeline-viewer-standalone.md           # Priority 3: Separate VM deployment
└── frontend-modernization.md               # Priority 3: UI enhancements

memory/patterns/
└── git-workflow-epic-implementation.md     # Production-safe git workflow
```

## 🔄 MANDATORY Git Workflow for Production Safety

**🚨 CRITICAL**: `main` branch auto-deploys to production (https://milmed.tech)

### REQUIRED Branch Strategy
```
main (PRODUCTION - AUTO-DEPLOY) 🚨 ← NEVER PUSH DIRECTLY
├── develop (INTEGRATION TESTING) ← Safe for epic integration
│   ├── epic/cross-platform-dev-env (EPIC-001) ← Work here
│   ├── epic/api-key-management (EPIC-002) ← Work here
│   └── epic/production-scalability (EPIC-003) ← Work here
└── hotfix/* (EMERGENCY ONLY) ← Critical fixes only
```

### ENFORCED Safety Protocols
1. **🚫 NO MAIN BRANCH WORK** - Epic isolation is mandatory
2. **🔄 REQUIRED PROGRESSION** - Feature → Epic → Develop → Main (no shortcuts)
3. **🛡️ PROTECTION ENFORCED** - Main requires 2+ reviews + all CI tests
4. **🔙 ROLLBACK READY** - DigitalOcean deployment rollback available
5. **🚨 EMERGENCY PATH** - Hotfix to main only for critical production issues

### WORKFLOW VALIDATION COMMANDS
```bash
# ALWAYS run before ANY changes
git status                    # Verify current branch
git branch                    # Confirm not on main
git log --oneline -5          # Check recent commits

# REQUIRED branch check
if [ "$(git branch --show-current)" = "main" ]; then
  echo "🚨 ERROR: Cannot work on main branch!"
  echo "Switch to epic branch immediately"
  exit 1
fi
```

### BRANCH TRANSITION PROTOCOL
```bash
# CORRECT: Epic branch creation
git checkout main
git pull origin main
git checkout -b epic/your-epic-name

# CORRECT: Feature branch creation  
git checkout epic/your-epic-name
git checkout -b feature/your-epic-name/task-name

# WRONG: Direct main branch work
git checkout main  # 🚨 FORBIDDEN for development
```

<<<<<<< HEAD
**📚 Complete Workflow Documentation**: [`memory/patterns/git-workflow-epic-implementation.md`](memory/patterns/git-workflow-epic-implementation.md)

### 🚨 VIOLATION CONSEQUENCES
- **Main branch violations**: Immediate revert + process review
- **Workflow bypassing**: Epic restart from correct branch
- **Production incidents**: Emergency protocols + post-mortem required

---

## 🚨 FINAL WORKFLOW ENFORCEMENT NOTICE

**THIS DOCUMENT ESTABLISHES MANDATORY PROTOCOLS**

Every future Claude Code session MUST:
1. ✅ Read this CLAUDE.md file completely
2. ✅ Verify git branch status before ANY changes
3. ✅ Follow epic workflow for ALL development
4. ✅ Never push directly to main branch
5. ✅ Document all work in memory files

**NON-COMPLIANCE WILL RESULT IN:**
- Immediate workflow correction
- Epic restart from proper branch
- Production safety protocol activation

**🔒 PRODUCTION SAFETY IS NON-NEGOTIABLE**

The `main` branch is directly connected to live production at https://milmed.tech. Any violation of this workflow could impact real users and must be prevented at all costs.

---

*Last Updated: Infrastructure Modernization + Mandatory Workflow Enforcement*
*Current Status: Production-safe development protocols established*
*Next Session: MANDATORY git status check + epic workflow compliance verification*
=======
### Completed Successfully ✅
1. ✅ Complete React timeline viewer with interactive visualization
2. ✅ Data compatibility with real generator output format
3. ✅ Full CI/CD pipeline integration across all GitHub Actions jobs
4. ✅ All tests passing: 77 unit + 21 integration + 9 E2E + 6 timeline tests
5. ✅ Production-ready build system with optimized assets
6. ✅ Pull Request #7 ready for merge with robust CI pipeline

### Current System Capabilities
- **Interactive Timeline**: Real-time patient movement visualization through military medical facilities
- **Professional Interface**: Clean, responsive design with animations and status indicators
- **Data Processing**: Handles complex patient data with timeline events and facility tracking
- **CI/CD Pipeline**: Automated testing and validation for both backend and React application
- **Production Deployment**: Ready for immediate use with comprehensive documentation

```
## 🧠 Intelligent Memory Management System

### Overview
This project uses an intelligent memory management system designed to maximize information density while staying within a 10,000 token context budget. The system automatically extracts, consolidates, and compresses project knowledge.

### Memory Architecture

```
memory/
├── active/                 # Current work (3,000 tokens max)
│   ├── status.md          # Task dashboard and recent updates
│   └── context.md         # Working file references
├── reference/             # Stable knowledge (5,000 tokens max)
│   ├── architecture.md    # System design decisions
│   ├── patterns.md        # Reusable code patterns
│   ├── features.md        # Feature specifications
│   └── decisions.md       # Architectural decisions log
└── archive/               # Historical data (compressed)
    └── YYYY-MM-DD.tar.gz # Dated archives
```

### Token Budget Management

| Category | Budget | Purpose | Update Frequency |
|----------|--------|---------|------------------|
| Active | 3,000 | Current tasks, immediate context | Every session |
| Reference | 5,000 | Stable patterns, architecture | Weekly |
| Buffer | 2,000 | Session updates, new information | As needed |
| **Total** | **10,000** | **Complete working context** | - |

### Usage Protocol

#### Starting a Session
```bash
# Always start here
cat memory/active/status.md
cat memory/active/context.md
```

#### During Development
```bash
# Update after significant changes
./memory/update.sh "Brief description of changes"
```

#### Weekly Maintenance
```bash
./memory/weekly-maintenance.sh
```

### Information Priority

1. **Always Preserve**: Current tasks, active bugs, recent fixes
2. **Compress**: Completed work, old investigations, verbose docs
3. **Archive**: Anything older than 7 days

### Best Practices

✅ **DO**:
- Use tables and lists (3:1 compression vs prose)
- Reference file paths instead of copying code
- Keep summaries to one line
- Run compression checks regularly
- Update status after each session

❌ **DON'T**:
- Store full code implementations
- Keep investigation narratives
- Use decorative formatting or emojis
- Duplicate information
- Let files grow beyond token budgets

### Maintenance Commands

```bash
# Check token usage
find memory/active -name "*.md" -exec wc -w {} + | awk '{print "Tokens: " int($1 * 1.3)}'

# Update memory
./memory/update.sh "What changed"

# Weekly cleanup
./memory/weekly-maintenance.sh

# Force compression
./memory/compress.sh
```

### Integration with AI Assistants

1. Load only `memory/active/` at session start
2. Request specific `memory/reference/` files as needed
3. Never load archives unless investigating history
4. Update memory before ending session

This system maintains high information density while respecting token limits, ensuring efficient AI collaboration.
EOF < /dev/null
>>>>>>> 39d356c7
<|MERGE_RESOLUTION|>--- conflicted
+++ resolved
@@ -16,34 +16,6 @@
 
 ### Start of Session
 1. Read this CLAUDE.md file completely
-<<<<<<< HEAD
-2. Check `memory/current-session.md` for handoff notes
-3. Review relevant memory files based on current task
-4. **🚨 MANDATORY: Check current git branch and status**
-5. **🚨 MANDATORY: Verify git workflow compliance before ANY code changes**
-6. Ask: "What are we working on today?"
-
-### During Session
-1. **🚨 MANDATORY: Follow git workflow for ALL code changes (no exceptions)**
-2. **🔄 MANDATORY TASK TRANSITION PROTOCOL:**
-   - **Before starting ANY new task**: Update memory files and todo list
-   - **After completing ANY task**: Update progress documentation
-   - **Between task phases**: Commit work and update session status
-3. Document all significant decisions in appropriate memory files
-4. Update progress in `memory/current-session.md`
-5. When stuck, write questions in `memory/questions/`
-6. Apply "Fix Don't Skip" policy - solve and document all issues
-7. **🚨 MANDATORY: Never push directly to main branch**
-
-### End of Session
-1. Update `memory/current-session.md` with:
-   - What was accomplished
-   - Current state
-   - Next steps
-   - Any blockers or questions
-2. **🚨 MANDATORY: Commit all memory updates following git workflow**
-3. **🚨 MANDATORY: Document current branch status for next session**
-=======
 2. Load optimized memory: `cat memory/active/status.md memory/active/context.md`
 3. Reference specific files from `memory/reference/` as needed
 4. Ask: "What are we working on today?"
@@ -59,7 +31,6 @@
 2. Update current focus in memory/active/status.md
 3. Archive old information if needed
 4. Commit all memory updates
->>>>>>> 39d356c7
 
 ## 🏗️ Project Structure
 
@@ -125,39 +96,14 @@
 - Repository pattern for data access
 - No complex abstractions - keep it simple
 
-## 🎯 Current Implementation Status & Roadmap
-
-### Backend Core - COMPLETED ✅
-- ✅ FastAPI application structure with clean architecture
+## 🎯 Current Implementation Status
+
+### Backend (Priority 1) - COMPLETED
+- ✅ FastAPI application structure
 - ✅ Async patient generation service
-- ✅ Job management system with database tracking
-- ✅ Configuration management and validation
+- ✅ Job management system
+- ✅ Configuration management
 - ✅ Redis caching (optional)
-<<<<<<< HEAD
-- ✅ API key authentication (single key)
-- ✅ OpenAPI documentation with enhanced schemas
-- ✅ API v1 standardization with consistent response models
-- ✅ Enhanced input validation with comprehensive error handling
-- ✅ Standardized error responses across all endpoints
-- ✅ Comprehensive test coverage for API contracts
-
-### Infrastructure Modernization - IN PROGRESS 🚧
-- ✅ **Cross-Platform Development Environment** (Priority 1) - **COMPLETED**
-- 🏗️ **Multi-Tenant API Key Management** (Priority 1) 
-- 🏗️ **Production Scalability Improvements** (Priority 1)
-- 🏗️ **DigitalOcean Staging Environment** (Priority 2)
-- 📋 **Timeline Viewer Standalone Deployment to viewer.milmed.tech** (Priority 3)
-
-### Frontend Enhancements - PLANNED 📋
-- ❌ API promotion banner with live demo key
-- ❌ Vertical accordion JSON editors
-- ❌ Load previous configurations from database
-- ❌ Nationality code validation and assistance
-- ❌ Progress tracking with engaging messages
-- ❌ Error handling with retry mechanisms
-- ❌ File download functionality
-- ✅ Basic static HTML interface with Med Atlantis branding
-=======
 - ✅ API key authentication
 - ✅ OpenAPI documentation
 - ✅ **NEW**: API v1 standardization with consistent response models
@@ -174,7 +120,6 @@
 - ✅ Error retry with reporting
 - ✅ Download functionality
 - ✅ Basic static HTML interface
->>>>>>> 39d356c7
 
 ## 🔧 Key Technical Decisions
 
@@ -219,37 +164,24 @@
 ### `/memory/context/`
 Current task context, work in progress, temporary notes
 
-## 📋 Epic Implementation Roadmap
-
-### Phase 1: Foundation & Stability (Weeks 1-3)
-**Epic Links**: 
-- [`memory/epics/cross-platform-dev-environment.md`](memory/epics/cross-platform-dev-environment.md)
-- [`memory/epics/api-key-management-system.md`](memory/epics/api-key-management-system.md)
-- [`memory/epics/production-scalability-improvements.md`](memory/epics/production-scalability-improvements.md)
-
-### Phase 2: Infrastructure Expansion (Weeks 4-6)
-**Epic Links**:
-- [`memory/epics/digitalocean-staging-environment.md`](memory/epics/digitalocean-staging-environment.md)
-- [`memory/epics/timeline-viewer-standalone.md`](memory/epics/timeline-viewer-standalone.md)
-
-### Phase 3: Frontend Enhancement (Weeks 7-9)
-**Epic Links**:
-- [`memory/epics/frontend-modernization.md`](memory/epics/frontend-modernization.md)
-
-## 📊 Progress Tracking
-
-### Completed This Session ✅
-- ✅ Production rollback executed successfully
-- ✅ UI modernization with Med Atlantis branding
-- ✅ Technical debt analysis documented
-- ✅ Cross-platform dev environment plan created
-- ✅ API key management system specification completed
-
-### Current Focus 🎯
-- 🎉 **EPIC-001 Phase 1-2 COMPLETED**: Cross-platform development environment (Makefile → Task migration)
-- 🚧 **EPIC-001 Phase 3 IN PROGRESS**: Complete Task runner migration and documentation
-- 📋 **Future**: Timeline viewer standalone deployment to viewer.milmed.tech (separate epic)
-- 🏗️ Remaining epic documentation (5 epics)
+## 🚦 Progress Tracking
+
+### Backend Analysis & Optimization - COMPLETED
+- ✅ Complete backend evaluation
+- ✅ Document optimization opportunities  
+- ✅ Implement API standardization optimizations
+- ✅ Update test coverage with comprehensive API contract tests
+- ✅ Create standardized request/response models
+- ✅ Enhance input validation and error handling
+
+### Frontend Development
+- [ ] Design UI mockup
+- [ ] Implement JSON editor component
+- [ ] Add generation controls
+- [ ] Implement progress tracking
+- [ ] Add download functionality
+- [ ] Write unit tests
+- [ ] Write E2E tests
 
 ## 🔐 Security Notes
 - API key authentication required
@@ -281,177 +213,64 @@
 # No build step needed for vanilla JS
 ```
 
-## ⚠️ CRITICAL DEVELOPMENT RULES (NON-NEGOTIABLE)
-
-### 🚨 PRODUCTION SAFETY (ABSOLUTE REQUIREMENTS)
-1. **🚫 NEVER PUSH TO MAIN** - main branch auto-deploys to live production (https://milmed.tech)
-2. **🚫 NO DIRECT MAIN COMMITS** - All changes must go through git workflow
-3. **🚫 NO BYPASSING WORKFLOW** - Epic → Develop → Main progression is mandatory
-4. **🚫 NO UNTESTED DEPLOYMENTS** - Wait for GitHub CI to pass before any deployment testing
-
-### 🔄 MANDATORY GIT WORKFLOW COMPLIANCE
-1. **Branch Check**: Always verify current branch before making changes
-2. **Epic Isolation**: Work in epic/feature branches only
-3. **Gradual Integration**: Follow Feature → Epic → Develop → Main
-4. **Protection Rules**: Respect branch protection (2+ reviews for main)
-5. **Emergency Only**: Hotfix directly to main only for critical production issues
-
-### 📋 DEVELOPMENT STANDARDS
+## ⚠️ Important Reminders
 1. **Keep it simple** - This is a specialist tool, not a SaaS
 2. **No over-engineering** - Avoid unnecessary complexity
 3. **Focus on functionality** - UI should be clean and functional
 4. **Document everything** - Future Claude sessions need context
 5. **Test everything** - TDD is mandatory
 6. **🚨 NEVER DECLARE VICTORY WITHOUT TESTING** - Always verify with actual tests before claiming something works
-
-### ⚡ PRE-CHANGE CHECKLIST (MANDATORY)
-Before ANY code changes, verify:
-- [ ] Current branch identified (`git branch` or `git status`)
-- [ ] Working in correct epic/feature branch (NOT main)
-- [ ] Git workflow documented and understood
-- [ ] Epic context clear and documented
-- [ ] Changes align with epic scope and goals
-
-## 🚨 MANDATORY Workflow Enforcement
-
-### SESSION START REQUIREMENTS (NON-NEGOTIABLE)
-Before ANY development work, MUST verify:
-1. **🔍 Git Status Check**: `git status` and `git branch`
-2. **🚫 Main Branch Check**: If on main, immediately switch to epic branch
-3. **📋 Epic Context**: Verify current epic and task from memory files
-4. **🔄 Workflow Compliance**: Confirm understanding of git workflow rules
-
-### DEVELOPMENT PROTOCOLS (ENFORCED)
-- **🏗️ EPIC ISOLATION**: All development in epic/feature branches only
-- **🔄 PROGRESSION RULES**: Feature → Epic → Develop → Main (no exceptions)
-- **🛡️ PROTECTION RESPECT**: Never bypass branch protection rules
-- **📚 DOCUMENTATION**: Update memory files with every significant change
-
-### MIGRATION STATUS
-- **ACTIVE**: Transitioning from Makefile to Task runner for cross-platform support
-- **PARALLEL**: Makefile remains during transition period
-- **TESTING**: Do not test DigitalOcean deployments before GitHub CI passes
-- **HANDOFFS**: Always check `memory/current-session.md` and relevant epic files
-
-### 🚨 EMERGENCY PROTOCOLS
-- **Production Issues**: Use hotfix branches only
-- **Workflow Violations**: Immediate branch correction required
-- **CI Failures**: No deployment testing until resolved
-
-### 🚨 CRITICAL DEPLOYMENT CONTEXT (MUST READ)
-**Historical Context**: Previous timeline viewer deployment to DigitalOcean broke the main API due to configuration conflicts. This caused production issues.
-
-**IMPORTANT DISTINCTIONS**:
-- **"Timeline cleanup"** = Fixing broken DigitalOcean deployment issues, NOT removing working code
-- **"Timeline viewer standalone deployment"** = Future task to deploy timeline viewer to `viewer.milmed.tech` separately
-- **React Timeline Viewer** = Working solution in `patient-timeline-viewer/` directory - KEEP INTACT
-
-**NEVER**:
-- Remove working solutions just because deployment strategy changes
-- Confuse "cleanup" with "removal" of working features
-- Remove React Timeline Viewer components from main project
-
-## 🗂️ Epic Documentation Structure
-```
-memory/epics/
-├── cross-platform-dev-environment.md       # Priority 1: Task runner migration
-├── api-key-management-system.md            # Priority 1: Multi-tenant auth
-├── production-scalability-improvements.md  # Priority 1: Database & monitoring
-├── digitalocean-staging-environment.md     # Priority 2: Staging infrastructure
-├── timeline-viewer-standalone.md           # Priority 3: Separate VM deployment
-└── frontend-modernization.md               # Priority 3: UI enhancements
-
-memory/patterns/
-└── git-workflow-epic-implementation.md     # Production-safe git workflow
-```
-
-## 🔄 MANDATORY Git Workflow for Production Safety
-
-**🚨 CRITICAL**: `main` branch auto-deploys to production (https://milmed.tech)
-
-### REQUIRED Branch Strategy
-```
-main (PRODUCTION - AUTO-DEPLOY) 🚨 ← NEVER PUSH DIRECTLY
-├── develop (INTEGRATION TESTING) ← Safe for epic integration
-│   ├── epic/cross-platform-dev-env (EPIC-001) ← Work here
-│   ├── epic/api-key-management (EPIC-002) ← Work here
-│   └── epic/production-scalability (EPIC-003) ← Work here
-└── hotfix/* (EMERGENCY ONLY) ← Critical fixes only
-```
-
-### ENFORCED Safety Protocols
-1. **🚫 NO MAIN BRANCH WORK** - Epic isolation is mandatory
-2. **🔄 REQUIRED PROGRESSION** - Feature → Epic → Develop → Main (no shortcuts)
-3. **🛡️ PROTECTION ENFORCED** - Main requires 2+ reviews + all CI tests
-4. **🔙 ROLLBACK READY** - DigitalOcean deployment rollback available
-5. **🚨 EMERGENCY PATH** - Hotfix to main only for critical production issues
-
-### WORKFLOW VALIDATION COMMANDS
-```bash
-# ALWAYS run before ANY changes
-git status                    # Verify current branch
-git branch                    # Confirm not on main
-git log --oneline -5          # Check recent commits
-
-# REQUIRED branch check
-if [ "$(git branch --show-current)" = "main" ]; then
-  echo "🚨 ERROR: Cannot work on main branch!"
-  echo "Switch to epic branch immediately"
-  exit 1
-fi
-```
-
-### BRANCH TRANSITION PROTOCOL
-```bash
-# CORRECT: Epic branch creation
-git checkout main
-git pull origin main
-git checkout -b epic/your-epic-name
-
-# CORRECT: Feature branch creation  
-git checkout epic/your-epic-name
-git checkout -b feature/your-epic-name/task-name
-
-# WRONG: Direct main branch work
-git checkout main  # 🚨 FORBIDDEN for development
-```
-
-<<<<<<< HEAD
-**📚 Complete Workflow Documentation**: [`memory/patterns/git-workflow-epic-implementation.md`](memory/patterns/git-workflow-epic-implementation.md)
-
-### 🚨 VIOLATION CONSEQUENCES
-- **Main branch violations**: Immediate revert + process review
-- **Workflow bypassing**: Epic restart from correct branch
-- **Production incidents**: Emergency protocols + post-mortem required
+7. **🚦 DO NOT TEST DO THINGS BEFORE GH CI HAS PASSED WITH FLYING COLOURS** - Wait for GitHub CI to pass completely before testing deployments or claiming fixes work
+
+## 🚨 Workflow Memory
+- Always use Makefile and stop being a hacker :D
+- Do not test Digitalocean before GH tests pass
 
 ---
 
-## 🚨 FINAL WORKFLOW ENFORCEMENT NOTICE
-
-**THIS DOCUMENT ESTABLISHES MANDATORY PROTOCOLS**
-
-Every future Claude Code session MUST:
-1. ✅ Read this CLAUDE.md file completely
-2. ✅ Verify git branch status before ANY changes
-3. ✅ Follow epic workflow for ALL development
-4. ✅ Never push directly to main branch
-5. ✅ Document all work in memory files
-
-**NON-COMPLIANCE WILL RESULT IN:**
-- Immediate workflow correction
-- Epic restart from proper branch
-- Production safety protocol activation
-
-**🔒 PRODUCTION SAFETY IS NON-NEGOTIABLE**
-
-The `main` branch is directly connected to live production at https://milmed.tech. Any violation of this workflow could impact real users and must be prevented at all costs.
-
----
-
-*Last Updated: Infrastructure Modernization + Mandatory Workflow Enforcement*
-*Current Status: Production-safe development protocols established*
-*Next Session: MANDATORY git status check + epic workflow compliance verification*
-=======
+*Last Updated: Complete React Timeline Viewer + CI/CD Pipeline Integration*
+*Current Status: Production-ready system with interactive visualization*
+
+## 🚀 React Timeline Viewer Implementation - COMPLETE
+
+### What Was Accomplished
+- **Complete React Application**: Interactive patient timeline visualization with POI → Role1-4 flow
+- **Advanced Features**: Patient names, smart KIA/RTD tallying, fixed headers, viewport indicators
+- **Data Compatibility**: Handles real generator output format with flexible validation
+- **Professional UI**: React 18 + TypeScript + Tailwind CSS + Framer Motion animations
+- **Full Integration**: Makefile commands, comprehensive testing, documentation
+- **Robust CI/CD**: GitHub Actions pipeline with React integration across all jobs
+
+### Files Created/Modified
+```
+patient-timeline-viewer/                     # Complete React application
+├── src/
+│   ├── components/
+│   │   ├── PatientCard.tsx                 # Animated patient display
+│   │   ├── FacilityColumn.tsx              # Medical facility container  
+│   │   ├── TimelineControls.tsx            # Playback interface
+│   │   └── FileUploader.tsx                # File upload with validation
+│   ├── types/patient.types.ts              # TypeScript definitions
+│   ├── utils/timelineEngine.ts             # Timeline calculation logic
+│   ├── App.tsx                             # Main application
+│   └── main.tsx                            # Entry point
+├── package.json                            # Dependencies and scripts
+└── README.md                               # Comprehensive documentation
+
+.github/workflows/ci.yml                    # Enhanced CI pipeline with React support
+tests/test_timeline_integration.py          # Integration test suite
+Makefile                                    # Added timeline viewer commands
+README.md                                   # Updated with timeline viewer documentation
+run_tests.sh                               # Added timeline and frontend test categories
+
+memory/implementations/
+├── react-timeline-viewer-complete.md       # Implementation documentation
+└── complete-feature-summary.md             # Updated with React integration
+
+memory/fixes/
+└── ci-pipeline-timeline-viewer-integration.md  # CI/CD pipeline fix documentation
+```
+
 ### Completed Successfully ✅
 1. ✅ Complete React timeline viewer with interactive visualization
 2. ✅ Data compatibility with real generator output format
@@ -564,5 +383,4 @@
 4. Update memory before ending session
 
 This system maintains high information density while respecting token limits, ensuring efficient AI collaboration.
-EOF < /dev/null
->>>>>>> 39d356c7
+EOF < /dev/null