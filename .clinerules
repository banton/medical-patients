# Cline's Project Intelligence (.clinerules)

## Project: Medical Patients Data System

*This file captures important patterns, preferences, and project intelligence that help Cline work more effectively on this specific project. It's a living document that grows as the project evolves.*

### Core Project Direction (New Initiative - May 2025)

1.  **Enhanced Configurability Architecture:** The project is undergoing a major refactor to introduce a highly configurable system. This includes:
    *   **Database Backend:** Migrating from SQLite to **PostgreSQL** (clean install).
    *   **Schema Management:** Using **Alembic** for PostgreSQL database migrations.
    *   **Configuration Manager:** A new backend component to manage dynamic configurations for fronts, nationalities, medical flows, etc.
    *   **API Layer:** A comprehensive RESTful API for programmatic configuration and patient generation.
    *   **Expanded NATO Support:** Aiming to support all 32 NATO nations with detailed demographic data.
    *   **Phased Implementation:** Following a detailed multi-phase plan (Phase 0 to Phase 4) documented in `memory-bank/active-context.md`.

2.  **Git Workflow:** Adopting a structured Git branching model:
    *   `main`: Stable, production-ready code.
    *   `develop`: Integration branch for features.
    *   Feature branches: `feature/<epic-name>/<task-name>`.
    *   Release branches: `release/vX.Y.Z`.
    *   Hotfix branches: `hotfix/<issue-id>`.

### Initial Observations & Rules:

1.  **Memory Bank First:** Always read and update the Memory Bank files (`memory-bank/*.md`) at the start of a session and after significant changes. This is crucial for maintaining context, especially with the new architectural direction.
2.  **File Structure Awareness:** The project has a Python backend (`app.py`, `patient_generator/`) and a frontend. The frontend includes:
    *   A static HTML/JS application (`static/index.html`).
    *   An advanced visualization dashboard (`static/visualizations.html`) powered by a React/TSX component (`enhanced-visualization-dashboard.tsx`) which is compiled to `static/dist/bundle.js`. This part of the frontend uses Node.js, npm, `esbuild`, Jest, etc.
    *   A new React-based configuration panel will be added.
3.  **Python Focus:** The core data generation logic resides in Python modules. Pay attention to Python best practices, dependencies (`requirements.txt`), and packaging (`setup.py`). Backend APIs are built with FastAPI, interacting with PostgreSQL.
4.  **Iterative Documentation:** The Memory Bank files are comprehensive and must be updated iteratively as the project evolves.
5.  **User Interaction:** Consider how backend changes (especially new configurations and API) will affect both existing and new frontend experiences.
6.  **Patient Data Core:** The `patient_generator` module remains central but will be significantly refactored for configurability.

### Tool Usage Patterns:

*   **Database:** PostgreSQL is the new standard. Alembic for migrations (`alembic revision -m "..."`, `alembic upgrade head`).
*   **Docker Compose Command:** If `docker-compose` (hyphenated) results in a "command not found" error, use `docker compose` (with a space) instead. Docker Compose files will need updates for PostgreSQL.
*   **Frontend Testing:** Use `npm test` to run Jest tests for `.tsx` files. Configuration is in `jest.config.js`, `tsconfig.json`, and `setupTests.ts`.
*   **Frontend Build:**
    *   Individual components can be built with `npm run build:viz-dashboard`, `npm run build:config-panel`, `npm run build:military-dashboard`.
<<<<<<< HEAD
    *   All frontend assets can be built using `npm run build:all-frontend`. This is the recommended script to ensure all necessary JavaScript bundles (e.g., `static/dist/configuration-panel.js`, `static/dist/bundle.js`) are generated.
=======
    *   All frontend assets can be built using `npm run build:all-frontend`. This is the recommended script to ensure all necessary JavaScript bundles (e.g., `static/dist/configuration-panel.js`, `static/dist/bundle.js`, `static/dist/military-dashboard.js`) are generated.
>>>>>>> 43ccd77f
*   **Development Environment Startup:** Use the `./start-dev.sh` script to automate:
    *   `npm install` (Ensures frontend dependencies are present).
    *   `npm run build:all-frontend` (Builds all necessary frontend assets).
    *   `docker compose -f docker-compose.dev.yml up --build -d` (Starts Docker services in detached mode).
    *   A robust wait loop to ensure the `app` service (FastAPI backend) is "healthy" (using Docker healthcheck).
    *   Alembic database migrations (`docker compose -f docker-compose.dev.yml exec app alembic upgrade head`).
<<<<<<< HEAD
        *   Note: `alembic_migrations/env.py` is configured to use the `DATABASE_URL` env var from the `app` container, ensuring it connects to the `db` service correctly.
    This script is the recommended and most reliable way to start the development environment, preventing issues with service readiness for migrations.
=======
        *   Note: `alembic_migrations/env.py` has been updated to prioritize the `DATABASE_URL` environment variable (set in `docker-compose.dev.yml` for the `app` service to point to the `db` service). If `DATABASE_URL` is not set, it falls back to the `sqlalchemy.url` from `alembic.ini`.
    This script is the recommended and most reliable way to start the development environment.
>>>>>>> 43ccd77f

### User Preferences & Workflow:

*   **Backend Server Restarts:** When changes are made to Python backend code (`app.py` or imported modules), the Uvicorn server (especially if running in Docker without live reload for Python, or if not using `--reload` flag locally) MUST be restarted for changes to take effect.
*   User manually verifies application behavior in the browser after changes.
    *   Clean install for PostgreSQL (no data migration from SQLite).

### Ticket Management:

*   **Open Tickets File:** All active development tasks, technical debt, and hardening items are tracked in `memory-bank/open-tickets.md`.
    *   Each ticket includes a unique ID, title, epic, description, and clear acceptance criteria.
    *   This file is the source of truth for current work.
    *   New tasks identified during development must be added to this file as new tickets with acceptance criteria before work begins.
    *   Cline will always consult this file to determine the next task.

### Known Challenges & Considerations (Many being addressed by new plan):

*   **Cross-Stack Debugging:** Still relevant.
*   **API Data Consistency:** Pydantic models in the new API will help.
*   **Python Type Errors:** Continued vigilance needed.
*   **JSDOM Limitations:** Still relevant for frontend tests.
*   **React Testing Library `act()` Warnings:** Monitor during new component development.
*   **Frontend Bundle Size:** A concern for existing and new React components (Phase 4 task).
*   **Memory Management (Backend):** Key focus of Phase 1 refactoring.
*   **Error Handling Standardization:** To be implemented throughout new development.
*   **Frontend Architecture Consolidation:** Phase 4 task.
*   **Configuration Management:** Core of the new architecture (Phases 0-3 completed).
*   **Database Concerns:** PostgreSQL with Alembic is implemented. Parameterized queries and connection pool efficiency remain essential.
*   **Docker Optimization:** Phase 4 task (Task 4.1.4).
*   **Security - Encryption Salt:** Addressed in Phase 4 (Task 4.1.1 Completed).
*   Maintaining consistency across all Memory Bank files.
*   Ensuring `.clinerules` accurately reflects the evolving project intelligence.<|MERGE_RESOLUTION|>--- conflicted
+++ resolved
@@ -40,24 +40,15 @@
 *   **Frontend Testing:** Use `npm test` to run Jest tests for `.tsx` files. Configuration is in `jest.config.js`, `tsconfig.json`, and `setupTests.ts`.
 *   **Frontend Build:**
     *   Individual components can be built with `npm run build:viz-dashboard`, `npm run build:config-panel`, `npm run build:military-dashboard`.
-<<<<<<< HEAD
-    *   All frontend assets can be built using `npm run build:all-frontend`. This is the recommended script to ensure all necessary JavaScript bundles (e.g., `static/dist/configuration-panel.js`, `static/dist/bundle.js`) are generated.
-=======
     *   All frontend assets can be built using `npm run build:all-frontend`. This is the recommended script to ensure all necessary JavaScript bundles (e.g., `static/dist/configuration-panel.js`, `static/dist/bundle.js`, `static/dist/military-dashboard.js`) are generated.
->>>>>>> 43ccd77f
 *   **Development Environment Startup:** Use the `./start-dev.sh` script to automate:
     *   `npm install` (Ensures frontend dependencies are present).
     *   `npm run build:all-frontend` (Builds all necessary frontend assets).
     *   `docker compose -f docker-compose.dev.yml up --build -d` (Starts Docker services in detached mode).
     *   A robust wait loop to ensure the `app` service (FastAPI backend) is "healthy" (using Docker healthcheck).
     *   Alembic database migrations (`docker compose -f docker-compose.dev.yml exec app alembic upgrade head`).
-<<<<<<< HEAD
-        *   Note: `alembic_migrations/env.py` is configured to use the `DATABASE_URL` env var from the `app` container, ensuring it connects to the `db` service correctly.
-    This script is the recommended and most reliable way to start the development environment, preventing issues with service readiness for migrations.
-=======
         *   Note: `alembic_migrations/env.py` has been updated to prioritize the `DATABASE_URL` environment variable (set in `docker-compose.dev.yml` for the `app` service to point to the `db` service). If `DATABASE_URL` is not set, it falls back to the `sqlalchemy.url` from `alembic.ini`.
     This script is the recommended and most reliable way to start the development environment.
->>>>>>> 43ccd77f
 
 ### User Preferences & Workflow:
 
